--- conflicted
+++ resolved
@@ -475,7 +475,6 @@
 
   std::unordered_map<std::string, bool> flags_;
 
-<<<<<<< HEAD
   struct AutoMCStatsSettings {
     double event_threshold;
     bool include_signal;
@@ -491,9 +490,7 @@
   };
 
   std::map<std::string, AutoMCStatsSettings> auto_stats_settings_;
-=======
   std::vector<std::string> post_lines_;
->>>>>>> af17f01f
 
   // ---------------------------------------------------------------
   // typedefs
