--- conflicted
+++ resolved
@@ -90,7 +90,6 @@
           throw std::runtime_error(FNERROR("This RooRealSumPdf is not extended!"));
         }
         if (pdfs->getSize() == 1) {
-<<<<<<< HEAD
           CMSHistErrorPropagator *err =
               dynamic_cast<CMSHistErrorPropagator *>(pdfs->at(0));
           if (err) {
@@ -98,16 +97,6 @@
             pdfs = new RooArgList(err->wrapperList());
             delete_pdfs = true;
           }
-=======
-#if CH_HAS_CMSHISTERRORPROPAGATOR
-           CMSHistErrorPropagator *err = dynamic_cast<CMSHistErrorPropagator*>(pdfs->at(0));
-           if (err) {
-             coeffs = &(err->coefList());
-             pdfs = new RooArgList(err->wrapperList());
-             delete_pdfs = true;
-           }
-#endif
->>>>>>> 6a512b3d
         }
       }
       for (int j = 0; j < coeffs->getSize(); ++j) {
