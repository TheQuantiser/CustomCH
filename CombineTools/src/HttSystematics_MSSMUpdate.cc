 #include "CombineHarvester/CombineTools/interface/HttSystematics.h"
#include <vector>
#include <string>
#include "CombineHarvester/CombineTools/interface/Systematics.h"
#include "CombineHarvester/CombineTools/interface/Process.h"
#include "CombineHarvester/CombineTools/interface/Utilities.h"

namespace ch {

using ch::syst::SystMap;
using ch::syst::SystMapAsymm;
using ch::syst::era;
using ch::syst::channel;
using ch::syst::bin_id;
using ch::syst::process;
using ch::JoinStr;

void AddMSSMUpdateSystematics_et_mt(CombineHarvester & cb, CombineHarvester src) {
  //CombineHarvester src = cb.cp();
  src.channel({"et", "mt"});

  auto signal = Set2Vec(src.cp().signals().SetFromProcs(
      std::mem_fn(&Process::process)));

  src.cp().process({"ggH", "bbH", "ggH_SM125", "qqH_SM125", "VH_SM125"})
    .AddSyst(cb, "lumi_$ERA", "lnN", SystMap<era>::init
	     //({"7TeV"}, 1.026)
	     ({"8TeV"}, 1.026));
  
  src.cp().process({"ZTT"})
    .AddSyst(cb, "CMS_eff_m", "lnN", SystMap<channel>::init({"mt"}, 1.010));
  src.cp().process({"ZTT"})
    .AddSyst(cb, "CMS_eff_e", "lnN", SystMap<channel>::init({"et"}, 1.020));
  
  src.cp()
    .AddSyst(cb, "CMS_eff_t_$CHANNEL_$ERA", "lnN", SystMap<bin_id, process>::init
	     ({10, 11, 12, 13, 14}, {"ggH", "bbH", "ZTT", "VV", "ggH_SM125", "qqH_SM125", "VH_SM125"}, 1.08)
	     ({10, 11, 12}, {"TT"}, 1.080)
	     );
  	
  src.cp()
      .AddSyst(cb, "CMS_eff_t_mssmHigh_mutau_$ERA", "shape", SystMap<channel, process>::init
	({"mt"}, {"ggH", "bbH", "ggH_SM125", "qqH_SM125", "VH_SM125"}, 1)
	);
  src.cp()
      .AddSyst(cb, "CMS_eff_t_mssmHigh_etau_$ERA", "shape", SystMap<channel, process>::init
	({"et"}, {"ggH", "bbH", "ggH_SM125", "qqH_SM125", "VH_SM125"}, 1)
	);

//  src.cp().process({"ggH", "bbH", "ggH_SM125", "qqH_SM125", "VH_SM125"})
//    .AddSyst(cb, "CMS_eff_t_mssmHigh_$CHANNEL_$ERA", "shape", SystMap<>::init(1));

  src.cp()
      .AddSyst(cb, "CMS_scale_t_mutau_$ERA", "shape", SystMap<channel, process>::init
	({"mt"}, {"ggH", "bbH", "ZTT", "ggH_SM125", "qqH_SM125", "VH_SM125"}, 1)
	);
  src.cp()
      .AddSyst(cb, "CMS_scale_t_etau_$ERA", "shape", SystMap<channel, process>::init
	({"et"}, {"ggH", "bbH", "ZTT", "ggH_SM125", "qqH_SM125", "VH_SM125"}, 1)
	);

//  src.cp().process({"ggH", "bbH", "ZTT", "ggH_SM125", "qqH_SM125", "VH_SM125"})
//    .AddSyst(cb, "CMS_scale_t_$CHANNEL_$ERA", "shape", SystMap<channel>::init(1));
  
  src.cp().process({"W"})
      .AddSyst(cb, "CMS_shift1_muTau_nobtag_low_$ERA_W_fine_binning", "shape", SystMap<channel, bin_id>::init({"mt"}, {10}, 1.000));
  src.cp().process({"W"})
      .AddSyst(cb, "CMS_shift2_muTau_nobtag_low_$ERA_W_fine_binning", "shape", SystMap<channel, bin_id>::init({"mt"}, {10}, 1.000));
  src.cp().process({"QCD"})
      .AddSyst(cb, "CMS_shift1_muTau_nobtag_low_$ERA_QCD_fine_binning", "shape", SystMap<channel, bin_id>::init({"mt"}, {10}, 1.000));
  src.cp().process({"QCD"})
      .AddSyst(cb, "CMS_shift2_muTau_nobtag_low_$ERA_QCD_fine_binning", "shape", SystMap<channel, bin_id>::init({"mt"}, {10}, 1.000));
  src.cp().process({"W"})
      .AddSyst(cb, "CMS_shift1_muTau_nobtag_medium_$ERA_W_fine_binning", "shape", SystMap<channel, bin_id>::init({"mt"}, {11}, 1.000));
  src.cp().process({"W"})
      .AddSyst(cb, "CMS_shift2_muTau_nobtag_medium_$ERA_W_fine_binning", "shape", SystMap<channel, bin_id>::init({"mt"}, {11}, 1.000));
  src.cp().process({"QCD"})
      .AddSyst(cb, "CMS_shift1_muTau_nobtag_medium_$ERA_QCD_fine_binning", "shape", SystMap<channel, bin_id>::init({"mt"}, {11}, 1.000));
  src.cp().process({"QCD"})
      .AddSyst(cb, "CMS_shift2_muTau_nobtag_medium_$ERA_QCD_fine_binning", "shape", SystMap<channel, bin_id>::init({"mt"}, {11}, 1.000));
  src.cp().process({"W"})
      .AddSyst(cb, "CMS_shift1_muTau_nobtag_high_$ERA_W_fine_binning", "shape", SystMap<channel, bin_id>::init({"mt"}, {12}, 1.000));
  src.cp().process({"W"})
      .AddSyst(cb, "CMS_shift2_muTau_nobtag_high_$ERA_W_fine_binning", "shape", SystMap<channel, bin_id>::init({"mt"}, {12}, 1.000));
  src.cp().process({"QCD"})
      .AddSyst(cb, "CMS_shift1_muTau_nobtag_high_$ERA_QCD_fine_binning", "shape", SystMap<channel, bin_id>::init({"mt"}, {12}, 1.000));
  src.cp().process({"QCD"})
      .AddSyst(cb, "CMS_shift2_muTau_nobtag_high_$ERA_QCD_fine_binning", "shape", SystMap<channel, bin_id>::init({"mt"}, {12}, 1.000));
  src.cp().process({"W"})
      .AddSyst(cb, "CMS_shift1_muTau_btag_low_$ERA_W_fine_binning", "shape", SystMap<channel, bin_id>::init({"mt"}, {13}, 1.000));
  src.cp().process({"W"})
      .AddSyst(cb, "CMS_shift2_muTau_btag_low_$ERA_W_fine_binning", "shape", SystMap<channel, bin_id>::init({"mt"}, {13}, 1.000));
  src.cp().process({"QCD"})
      .AddSyst(cb, "CMS_shift1_muTau_btag_low_$ERA_QCD_fine_binning", "shape", SystMap<channel, bin_id>::init({"mt"}, {13}, 1.000));
  src.cp().process({"QCD"})
      .AddSyst(cb, "CMS_shift2_muTau_btag_low_$ERA_QCD_fine_binning", "shape", SystMap<channel, bin_id>::init({"mt"}, {13}, 1.000));
  src.cp().process({"W"})
      .AddSyst(cb, "CMS_shift1_muTau_btag_high_$ERA_W_fine_binning", "shape", SystMap<channel, bin_id>::init({"mt"}, {14}, 1.000));
  src.cp().process({"W"})
      .AddSyst(cb, "CMS_shift2_muTau_btag_high_$ERA_W_fine_binning", "shape", SystMap<channel, bin_id>::init({"mt"}, {14}, 1.000));
  src.cp().process({"QCD"})
      .AddSyst(cb, "CMS_shift1_muTau_btag_high_$ERA_QCD_fine_binning", "shape", SystMap<channel, bin_id>::init({"mt"}, {14}, 1.000));
  src.cp().process({"QCD"})
      .AddSyst(cb, "CMS_shift2_muTau_btag_high_$ERA_QCD_fine_binning", "shape", SystMap<channel, bin_id>::init({"mt"}, {14}, 1.000));
  src.cp().process({"W"})
      .AddSyst(cb, "CMS_shift1_eleTau_nobtag_low_$ERA_W_fine_binning", "shape", SystMap<channel, bin_id>::init({"et"}, {10}, 1.000));
  src.cp().process({"W"})
      .AddSyst(cb, "CMS_shift2_eleTau_nobtag_low_$ERA_W_fine_binning", "shape", SystMap<channel, bin_id>::init({"et"}, {10}, 1.000));
  src.cp().process({"QCD"})
      .AddSyst(cb, "CMS_shift1_eleTau_nobtag_low_$ERA_QCD_fine_binning", "shape", SystMap<channel, bin_id>::init({"et"}, {10}, 1.000));
  src.cp().process({"QCD"})
      .AddSyst(cb, "CMS_shift2_eleTau_nobtag_low_$ERA_QCD_fine_binning", "shape", SystMap<channel, bin_id>::init({"et"}, {10}, 1.000));
  src.cp().process({"W"})
      .AddSyst(cb, "CMS_shift1_eleTau_nobtag_medium_$ERA_W_fine_binning", "shape", SystMap<channel, bin_id>::init({"et"}, {11}, 1.000));
  src.cp().process({"W"})
      .AddSyst(cb, "CMS_shift2_eleTau_nobtag_medium_$ERA_W_fine_binning", "shape", SystMap<channel, bin_id>::init({"et"}, {11}, 1.000));
  src.cp().process({"QCD"})
      .AddSyst(cb, "CMS_shift1_eleTau_nobtag_medium_$ERA_QCD_fine_binning", "shape", SystMap<channel, bin_id>::init({"et"}, {11}, 1.000));
  src.cp().process({"QCD"})
      .AddSyst(cb, "CMS_shift2_eleTau_nobtag_medium_$ERA_QCD_fine_binning", "shape", SystMap<channel, bin_id>::init({"et"}, {11}, 1.000));
  src.cp().process({"W"})
      .AddSyst(cb, "CMS_shift1_eleTau_nobtag_high_$ERA_W_fine_binning", "shape", SystMap<channel, bin_id>::init({"et"}, {12}, 1.000));
  src.cp().process({"W"})
      .AddSyst(cb, "CMS_shift2_eleTau_nobtag_high_$ERA_W_fine_binning", "shape", SystMap<channel, bin_id>::init({"et"}, {12}, 1.000));
  src.cp().process({"QCD"})
      .AddSyst(cb, "CMS_shift1_eleTau_nobtag_high_$ERA_QCD_fine_binning", "shape", SystMap<channel, bin_id>::init({"et"}, {12}, 1.000));
  src.cp().process({"QCD"})
      .AddSyst(cb, "CMS_shift2_eleTau_nobtag_high_$ERA_QCD_fine_binning", "shape", SystMap<channel, bin_id>::init({"et"}, {12}, 1.000));
  src.cp().process({"W"})
      .AddSyst(cb, "CMS_shift1_eleTau_btag_low_$ERA_W_fine_binning", "shape", SystMap<channel, bin_id>::init({"et"}, {13}, 1.000));
  src.cp().process({"W"})
      .AddSyst(cb, "CMS_shift2_eleTau_btag_low_$ERA_W_fine_binning", "shape", SystMap<channel, bin_id>::init({"et"}, {13}, 1.000));
  src.cp().process({"QCD"})
      .AddSyst(cb, "CMS_shift1_eleTau_btag_low_$ERA_QCD_fine_binning", "shape", SystMap<channel, bin_id>::init({"et"}, {13}, 1.000));
  src.cp().process({"QCD"})
      .AddSyst(cb, "CMS_shift2_eleTau_btag_low_$ERA_QCD_fine_binning", "shape", SystMap<channel, bin_id>::init({"et"}, {13}, 1.000));
  src.cp().process({"W"})
      .AddSyst(cb, "CMS_shift1_eleTau_btag_high_$ERA_W_fine_binning", "shape", SystMap<channel, bin_id>::init({"et"}, {14}, 1.000));
  src.cp().process({"W"})
      .AddSyst(cb, "CMS_shift2_eleTau_btag_high_$ERA_W_fine_binning", "shape", SystMap<channel, bin_id>::init({"et"}, {14}, 1.000));
  src.cp().process({"QCD"})
      .AddSyst(cb, "CMS_shift1_eleTau_btag_high_$ERA_QCD_fine_binning", "shape", SystMap<channel, bin_id>::init({"et"}, {14}, 1.000));
  src.cp().process({"QCD"})
      .AddSyst(cb, "CMS_shift2_eleTau_btag_high_$ERA_QCD_fine_binning", "shape", SystMap<channel, bin_id>::init({"et"}, {14}, 1.000));

  src.cp()
    .AddSyst(cb, "CMS_scale_j_$ERA", "lnN", SystMap<channel, bin_id, process>::init
	     ({"mt", "et"}, {10, 11, 12}, {"bbH", "TT"}, 0.99)
	     ({"mt"}, {13, 14}, {"ggH", "ggH_SM125"}, 0.99)
	     ({"mt"}, {13, 14}, {"bbH"}, 1.01)
	     ({"mt"}, {13, 14}, {"ZJ"}, 0.980)
	     ({"mt"}, {13, 14}, {"ZL"}, 0.980)
	     ({"mt"}, {13, 14}, {"TT"}, 0.920)
	     ({"mt"}, {13, 14}, {"VV"}, 0.980)
	     ({"et"}, {13, 14}, {"ggH", "ggH_SM125"}, 1.03)
	     ({"et"}, {13, 14}, {"bbH"}, 1.01)
	     ({"et"}, {13, 14}, {"ZJ"}, 1.060)
	     ({"et"}, {13, 14}, {"ZL"}, 0.960)
	     ({"et"}, {13, 14}, {"TT"}, 0.900)
	     ({"et"}, {13, 14}, {"VV"}, 0.940));

  src.cp()
    .AddSyst(cb, "CMS_htt_scale_met_$ERA", "lnN", SystMap<bin_id, process>::init
	     ({10, 11, 12, 13, 14}, {"ggH", "bbH", "ggH_SM125", "qqH_SM125", "VH_SM125"}, 0.99)
	     ({10, 11, 12, 13, 14}, {"ZJ", "ZL", "TT"}, 1.010)
	     ({13, 14}, {"W"}, 1.010));
  
  src.cp()
      .AddSyst(cb, "CMS_eff_b_$ERA", "lnN", SystMap<channel, bin_id, process>::init
	       ({"et", "mt"}, {10, 11, 12}, {"bbH"}, 0.99)
	       ({"et", "mt"}, {10, 11, 12}, {"TT"}, 0.950)
	       ({"mt"}, {10, 11, 12}, {"VV"}, 0.980)
	       ({"et"}, {10, 11, 12}, {"VV"}, 0.990)
	       ({"mt"}, {13, 14}, {"ggH", "ggH_SM125"}, 1.01)
	       ({"mt"}, {13, 14}, {"bbH"}, 1.03)
	       ({"mt"}, {13, 14}, {"ZL"}, 1.040)
	       ({"mt"}, {13, 14}, {"TT"}, 1.020)
	       ({"mt"}, {13, 14}, {"VV"}, 1.040)
	       ({"et"}, {13, 14}, {"ggH", "ggH_SM125"}, 1.01)
	       ({"et"}, {13, 14}, {"bbH"}, 1.02)
	       ({"et"}, {13, 14}, {"ZL"}, 1.020)
	       ({"et"}, {13, 14}, {"ZJ"}, 1.040)
	       ({"et"}, {13, 14}, {"TT"}, 1.040)
	       ({"et"}, {13, 14}, {"VV"}, 1.040));
	       
  src.cp()
    .AddSyst(cb, "CMS_fake_b_$ERA", "lnN", SystMap<channel, bin_id, process>::init
	     ({"mt", "et"}, {10, 11, 12}, {"TT"}, 0.970)
	     ({"mt", "et"}, {10, 11, 12}, {"VV"}, 0.990)
	     ({"mt"}, {13, 14}, {"ggH", "ggH_SM125"}, 1.05)
	     ({"mt"}, {13, 14}, {"ZL"}, 1.050)
	     ({"mt"}, {13, 14}, {"ZJ"}, 1.090)
	     ({"mt"}, {13, 14}, {"TT", "VV"}, 1.010)
	     ({"et"}, {13, 14}, {"ggH", "ggH_SM125"}, 1.03)
	     ({"et"}, {13, 14}, {"ZL"}, 1.020)
	     ({"et"}, {13, 14}, {"ZJ"}, 1.090)
	     ({"et"}, {13, 14}, {"TT", "VV"}, 1.010));

  src.cp().process({"ZTT", "ZJ", "ZL"})
    .AddSyst(cb, "CMS_htt_zttNorm_$ERA", "lnN", SystMap<>::init(1.030));
  
  src.cp().process({"ZTT"})
    .AddSyst(cb, "CMS_htt_extrap_ztt_$CHANNEL_$BIN_$ERA", "lnN", SystMap<bin_id>::init
	     ({11, 12, 13, 14}, 1.050));
  
  src.cp().process({"TT"})
    .AddSyst(cb, "CMS_htt_ttbarNorm_$ERA", "lnN", SystMap<>::init(1.100));
  
  src.cp().process({"TT"})
    .AddSyst(cb, "CMS_htt_ttbarPtReweight_$ERA", "shape", SystMap<>::init(1.000));

  src.cp().process({"TT"})
    .AddSyst(cb, "CMS_htt_ttbarJetFake_$ERA", "shape", SystMap<>::init(1.000));

  src.cp().process({"TT"})
    .AddSyst(cb, "CMS_htt_ttbar_emb_$ERA", "lnN", SystMap<bin_id>::init({13, 14}, 1.140));

  src.cp().process({"VV"})
    .AddSyst(cb, "CMS_htt_DiBosonNorm_$ERA", "lnN", SystMap<>::init(1.150));

  src.cp().process({"W"})
    .AddSyst(cb, "CMS_htt_WNorm_$CHANNEL_$BIN_$ERA", "lnN", SystMap<bin_id>::init
	     ({10, 11, 12}, 1.200)
	     ({13}, 1.300)
	     ({14}, 1.500));

  src.cp().process({"QCD"})
    .AddSyst(cb, "CMS_htt_QCDSyst_$CHANNEL_$BIN_$ERA", "lnN", SystMap<bin_id>::init
	     ({10, 11, 12}, 1.100)
	     ({13, 14}, 1.200));

  src.cp().process({"QCD"})
    .AddSyst(cb, "CMS_htt_QCDfrShape_mutau_$ERA", "shape", SystMap<channel>::init({"mt"}, 1.000));
  src.cp().process({"QCD"})
    .AddSyst(cb, "CMS_htt_QCDfrShape_etau_$ERA", "shape", SystMap<channel>::init({"et"}, 1.000));

  src.cp().process({"ZJ"})
    .AddSyst(cb, "CMS_htt_ZJetFakeTau_$CHANNEL_$ERA", "lnN", SystMap<>::init(1.200));

  src.cp().process({"ZL"})
    .AddSyst(cb, "CMS_htt_ZLeptonFakeTau_$CHANNEL_low_pTtau_$ERA", "lnN", SystMap<channel, bin_id>::init
	     ({"mt"}, {10, 13}, 1.300)
	     ({"et"}, {10, 13}, 1.200));
  
  src.cp().process({"ZL"})
    .AddSyst(cb, "CMS_htt_ZLeptonFakeTau_$CHANNEL_medium_pTtau_$ERA", "lnN", SystMap<channel, bin_id>::init
	     ({"mt"}, {11, 14}, 1.300)
	     ({"et"}, {11, 14}, 1.200));

  src.cp().process({"ZL"})
    .AddSyst(cb, "CMS_htt_ZLeptonFakeTau_$CHANNEL_high_pTtau_$ERA", "lnN", SystMap<channel, bin_id>::init
	     ({"mt"}, {12}, 1.300)
	     ({"et"}, {12}, 1.200));

  src.cp().process({"ZL"}).channel({"mt"})
    .AddSyst(cb, "CMS_htt_ZLScale_mutau_$ERA", "shape", SystMap<>::init(1.000));
  src.cp().process({"ZL"}).channel({"et"})
    .AddSyst(cb, "CMS_htt_ZLScale_etau_$ERA", "shape", SystMap<>::init(1.000));
  
  src.cp().process({"W"})
    .AddSyst(cb, "CMS_htt_WShape_mutau_nobtag_low_$ERA", "shape", SystMap<channel, bin_id>::init({"mt"}, {10}, 1.000));
  src.cp().process({"W"})
    .AddSyst(cb, "CMS_htt_WShape_mutau_nobtag_medium_$ERA", "shape", SystMap<channel, bin_id>::init({"mt"}, {11}, 1.000));
  src.cp().process({"W"})
    .AddSyst(cb, "CMS_htt_WShape_mutau_nobtag_high_$ERA", "shape", SystMap<channel, bin_id>::init({"mt"}, {12}, 1.000));
  src.cp().process({"W"})
    .AddSyst(cb, "CMS_htt_WShape_mutau_btag_low_$ERA", "shape", SystMap<channel, bin_id>::init({"mt"}, {13}, 1.000));
  src.cp().process({"W"})
    .AddSyst(cb, "CMS_htt_WShape_mutau_btag_high_$ERA", "shape", SystMap<channel, bin_id>::init({"mt"}, {14}, 1.000));
  src.cp().process({"W"})
    .AddSyst(cb, "CMS_htt_WShape_etau_nobtag_low_$ERA", "shape", SystMap<channel, bin_id>::init({"et"}, {10}, 1.000));
  src.cp().process({"W"})
    .AddSyst(cb, "CMS_htt_WShape_etau_nobtag_medium_$ERA", "shape", SystMap<channel, bin_id>::init({"et"}, {11}, 1.000));
  src.cp().process({"W"})
    .AddSyst(cb, "CMS_htt_WShape_etau_nobtag_high_$ERA", "shape", SystMap<channel, bin_id>::init({"et"}, {12}, 1.000));
  src.cp().process({"W"})
    .AddSyst(cb, "CMS_htt_WShape_etau_btag_low_$ERA", "shape", SystMap<channel, bin_id>::init({"et"}, {13}, 1.000));
  src.cp().process({"W"})
    .AddSyst(cb, "CMS_htt_WShape_etau_btag_high_$ERA", "shape", SystMap<channel, bin_id>::init({"et"}, {14}, 1.000));
  
  src.cp().process({"ggH_SM125", "qqH_SM125", "VH_SM125"})
    .AddSyst(cb, "CMS_htt_SM125_mu", "lnN", SystMap<>::init(1.300));
  
  src.cp()
    .AddSyst(cb, "pdf_qqbar", "lnN", SystMap<process>::init
	     ({"qqH_SM125"}, 1.036)
	     ({"VH_SM125"}, 1.040));
  
  src.cp().process({"ggH_SM125"})
    .AddSyst(cb, "pdf_gg", "lnN", SystMap<>::init(1.097));
  
  src.cp()
    .AddSyst(cb, "UEPS", "lnN", SystMap<bin_id, process>::init
	     ({10, 11, 12}, {"ggH_SM125"}, 1.013)
	     ({10, 11, 12}, {"qqH_SM125", "VH_SM125"}, 1.050)
	     ({13, 14}, {"ggH_SM125"}, 0.946)
	     ({13, 14}, {"qqH_SM125", "VH_SM125"}, 1.007));
  
  src.cp().process({"ggH_SM125"})
    .AddSyst(cb, "QCDscale_ggH", "lnN", SystMap<channel, bin_id>::init
	     ({"mt", "et"}, {10, 11, 12}, 1.080)
	     ({"mt"}, {13, 14}, 1.105)
	     ({"et"}, {13, 14}, 1.125));
  
  src.cp().process({"qqH_SM125"})
    .AddSyst(cb, "QCDscale_qqH", "lnN", SystMap<bin_id>::init
	     ({10, 11, 12}, 1.022)
	     ({13, 14}, 1.015));
  
  src.cp().process({"VH_SM125"})
    .AddSyst(cb, "QCDscale_VH", "lnN", SystMap<bin_id>::init
	     ({10, 11, 12}, 1.010)
	     ({13, 14}, 1.040));
  
  src.cp().process({"ggH"})
    .AddSyst(cb, "CMS_htt_higgsPtReweight_$ERA", "shape", SystMap<>::init(1));
  
  src.cp().process({"ggH"})
    .AddSyst(cb, "CMS_htt_higgsPtReweight_scale_$ERA", "shape", SystMap<channel, bin_id>::init
	     ({"mt", "et"}, {10, 11, 12, 13}, 1)
	     ({"et"}, {14}, 1));
  
  src.cp().process({"ggH_SM125"})
    .AddSyst(cb, "CMS_htt_higgsPtReweightSM_$ERA", "shape", SystMap<>::init(1.000));
}

void AddMSSMUpdateSystematics_et_mt(CombineHarvester & cb) {

  CombineHarvester src = cb.cp();
  AddMSSMUpdateSystematics_et_mt(cb, src);

}

void AddMSSMUpdateSystematics_em(CombineHarvester & cb, CombineHarvester src) {
  //CombineHarvester src = cb.cp();
  src.channel({"em"});

  auto signal = Set2Vec(src.cp().signals().SetFromProcs(
      std::mem_fn(&Process::process)));

  src.cp().process({"ggH", "bbH", "EWK", "ggH_SM125", "qqH_SM125", "VH_SM125"})
    .AddSyst(cb, "lumi_$ERA", "lnN", SystMap<era>::init({"8TeV"}, 1.026));
  
  src.cp().process({"ggH", "bbH", "Ztt", "ttbar", "EWK", "Fakes", "ggH_SM125", "qqH_SM125", "VH_SM125"})
    .AddSyst(cb, "CMS_eff_e_$ERA", "lnN", SystMap<>::init(1.02));
  
  src.cp().process({"ggH", "bbH", "Ztt", "ggH_SM125", "qqH_SM125", "VH_SM125"})
    .AddSyst(cb, "CMS_scale_e_$ERA", "shape", SystMap<>::init(1));
  
  src.cp().process({"EWK"})
    .AddSyst(cb, "CMS_shift1_emu_nobtag_$ERA_EWK_fine_binning", "shape", SystMap<bin_id>::init({8}, 1.000));
<<<<<<< HEAD
    src.cp().process({"EWK"})
    .AddSyst(cb, "CMS_shift1_emu_btag_$ERA_EWK_fine_binning", "shape", SystMap<bin_id>::init({9}, 1.000));
    
    src.cp().process({"EWK"})
    .AddSyst(cb, "CMS_shift2_emu_nobtag_$ERA_EWK_fine_binning", "shape", SystMap<bin_id>::init({8}, 1.000));
    src.cp().process({"EWK"})
    .AddSyst(cb, "CMS_shift2_emu_btag_$ERA_EWK_fine_binning", "shape", SystMap<bin_id>::init({9}, 1.000));

  src.cp().process({"ggH", "bbH", "Ztt", "ttbar", "EWK", "Fakes", "ggH_SM125", "qqH_SM125", "VH_SM125"})
=======
  src.cp().process({"EWK"})
    .AddSyst(cb, "CMS_shift1_emu_btag_$ERA_EWK_fine_binning", "shape", SystMap<bin_id>::init({9}, 1.000));
  
  src.cp().process({"EWK"})
    .AddSyst(cb, "CMS_shift2_emu_nobtag_$ERA_EWK_fine_binning", "shape", SystMap<bin_id>::init({8}, 1.000));
  src.cp().process({"EWK"})
    .AddSyst(cb, "CMS_shift2_emu_btag_$ERA_EWK_fine_binning", "shape", SystMap<bin_id>::init({9}, 1.000));
    
    src.cp().process({"ggH", "bbH", "Ztt", "ttbar", "EWK", "Fakes", "ggH_SM125", "qqH_SM125", "VH_SM125"})
>>>>>>> e3e22040
    .AddSyst(cb, "CMS_eff_m_$ERA", "lnN", SystMap<>::init(1.02));

  src.cp()
    .AddSyst(cb, "CMS_scale_j_$ERA", "lnN", SystMap<bin_id, process>::init
	     ({8}, {"ggH", "bbH", "ggH_SM125", "qqH_SM125", "VH_SM125"}, 1.01)
	     ({8}, {"ttbar", "EWK"}, 0.990)
	     ({9}, {"ggH", "ggH_SM125", "qqH_SM125", "VH_SM125"}, 1.04)
	     ({9}, {"bbH"}, 1.01)
	     ({9}, {"ttbar"}, 0.930)
	     ({9}, {"EWK"}, 0.970));

  src.cp()
    .AddSyst(cb, "CMS_htt_scale_met_$ERA", "lnN", SystMap<bin_id, process>::init
	     ({8, 9}, {"ggH", "bbH", "ggH_SM125", "qqH_SM125", "VH_SM125"}, 0.98)
	     ({8}, {"ttbar"}, 0.990)
	     ({9}, {"ttbar"}, 1.010));
  
  src.cp()
    .AddSyst(cb, "CMS_eff_b_$ERA", "lnN", SystMap<bin_id, process>::init
	     ({8}, {"ggH", "bbH", "EWK", "ggH_SM125", "qqH_SM125", "VH_SM125"}, 0.98)
	     ({8}, {"ttbar"}, 0.950)
	     ({9}, {"ggH", "ggH_SM125"}, 1.01)
	     ({9}, {"bbH"}, 1.05)
	     ({9}, {"ttbar"}, 1.020)
	     ({9}, {"EWK"}, 1.030));

  src.cp()
    .AddSyst(cb, "CMS_fake_b_$ERA", "lnN", SystMap<bin_id, process>::init
	     ({8}, {"ggH", "bbH", "ttbar", "EWK", "ggH_SM125", "qqH_SM125", "VH_SM125"}, 0.98)
	     ({9}, {"ggH", "ggH_SM125"}, 1.05)
	     ({9}, {"EWK"}, 1.030));

  src.cp().process({"Ztt"})
    .AddSyst(cb, "CMS_htt_zttNorm_$ERA", "lnN", SystMap<>::init(1.030));
  
  src.cp().process({"Ztt"})
    .AddSyst(cb, "CMS_htt_extrap_ztt_$CHANNEL_btag_$ERA", "lnN", SystMap<bin_id>::init({9}, 1.010));
  
  src.cp().process({"ttbar"})
    .AddSyst(cb, "CMS_htt_ttbarNorm_$ERA", "lnN", SystMap<>::init(1.100));
  
  src.cp().process({"EWK"})
    .AddSyst(cb, "CMS_htt_DiBosonNorm_$ERA", "lnN", SystMap<>::init(1.150));

  src.cp().process({"Fakes"})
    .AddSyst(cb, "CMS_htt_fakes_$CHANNEL_$ERA", "lnN", SystMap<>::init(1.300));
  
  src.cp().process({"Fakes"})
    .AddSyst(cb, "CMS_htt_fakes_$CHANNEL_btag_$ERA", "lnN", SystMap<bin_id>::init({9}, 1.090));
  
  src.cp().process({"ttbar"})
    .AddSyst(cb, "CMS_htt_ttbar_emb_$ERA", "lnN", SystMap<bin_id>::init({9}, 1.020));
  
  src.cp().process({"Fakes"})
    .AddSyst(cb, "CMS_htt_FakeShape_$CHANNEL_nobtag_$ERA", "shape", SystMap<bin_id>::init({8}, 1.000));
  src.cp().process({"Fakes"})
    .AddSyst(cb, "CMS_htt_FakeShape_$CHANNEL_btag_$ERA", "shape", SystMap<bin_id>::init({9}, 1.000));
  
  src.cp().process({"ttbar"})
    .AddSyst(cb, "CMS_htt_TTbarShape_$CHANNEL_nobtag_$ERA", "shape", SystMap<bin_id>::init({8}, 1.000));
  src.cp().process({"ttbar"})
    .AddSyst(cb, "CMS_htt_TTbarShape_$CHANNEL_btag_$ERA", "shape", SystMap<bin_id>::init({9}, 1.000));
  
  src.cp().process({"ggH_SM125", "qqH_SM125", "VH_SM125"})
    .AddSyst(cb, "CMS_htt_SM125_mu", "lnN", SystMap<>::init(1.300));
  
  src.cp()
    .AddSyst(cb, "pdf_qqbar", "lnN", SystMap<bin_id, process>::init
	     ({8, 9}, {"qqH_SM125"}, 1.036)
	     ({8}, {"VH_SM125"}, 1.010)
	     ({9}, {"VH_SM125"}, 1.020));
  
  src.cp().process({"ggH_SM125"})
    .AddSyst(cb, "pdf_gg", "lnN", SystMap<>::init(1.097));
  
  src.cp().process({"ggH_SM125"})
    .AddSyst(cb, "QCDscale_ggH", "lnN", SystMap<bin_id>::init
	     ({8}, 1.080)
	     ({9}, 1.105));
  
  src.cp().process({"qqH_SM125"})
    .AddSyst(cb, "QCDscale_qqH", "lnN", SystMap<bin_id>::init
	     ({8}, 1.034)
	     ({9}, 1.008));

  src.cp().process({"VH_SM125"})
    .AddSyst(cb, "QCDscale_VH", "lnN", SystMap<>::init(1.040));

  src.cp()
    .AddSyst(cb, "UEPS", "lnN", SystMap<bin_id, process>::init
	     ({8}, {"ggH_SM125"}, 1.035)
	     ({9}, {"ggH_SM125"}, 0.984)
	     ({8}, {"qqH_SM125", "VH_SM125"}, 1.089));
}

void AddMSSMUpdateSystematics_em(CombineHarvester & cb) {

  CombineHarvester src = cb.cp();
  AddMSSMUpdateSystematics_em(cb, src);

}

void AddMSSMUpdateSystematics_mm(CombineHarvester & cb, CombineHarvester src) {
  //CombineHarvester src = cb.cp();
  src.channel({"mm"});

  auto signal = Set2Vec(src.cp().signals().SetFromProcs(
      std::mem_fn(&Process::process)));

  src.cp()
    .AddSyst(cb, "lumi_$ERA", "lnN", SystMap<bin_id, process, era>::init
	     ({8, 9}, {"ggH", "bbH", "Dibosons", "ggH_SM125", "qqH_SM125", "VH_SM125"}, {"8TeV"}, 1.026)
	     ({8}, {"WJets"}, {"8TeV"}, 1.026));

  src.cp()
    .AddSyst(cb, "CMS_eff_m_$ERA", "lnN", SystMap<bin_id, process>::init
	     ({8, 9}, {"ggH", "bbH", "ZTT", "TTJ", "Dibosons", "ggH_SM125", "qqH_SM125", "VH_SM125"}, 1.06)
	     ({8}, {"WJets"}, 1.060));
  
  src.cp()
    .AddSyst(cb, "CMS_scale_j_$ERA", "lnN", SystMap<bin_id, process>::init
	     ({8}, {"ggH", "bbH", "ggH_SM125", "qqH_SM125", "VH_SM125"}, 1.02)
	     ({8}, {"TTJ", "WJets", "Dibosons"}, 0.990)
	     ({9}, {"ggH", "ggH_SM125"}, 0.98)
	     ({9}, {"bbH"}, 1.01)
	     ({9}, {"TTJ"}, 0.920)
	     ({9}, {"Dibosons"}, 0.950));

  src.cp()
    .AddSyst(cb, "CMS_eff_b_$ERA", "lnN", SystMap<bin_id, process>::init
	     ({8}, {"ggH", "bbH", "ggH_SM125", "qqH_SM125", "VH_SM125"}, 0.98)
	     ({8}, {"TTJ"}, 0.940)
	     ({8}, {"WJets", "Dibosons"}, 0.970)
	     ({9}, {"ggH", "ggH_SM125"}, 1.01)
	     ({9}, {"bbH"}, 1.05)
	     ({9}, {"TTJ"}, 1.020)
	     ({9}, {"Dibosons"}, 1.030));

  src.cp()
    .AddSyst(cb, "CMS_fake_b_$ERA", "lnN", SystMap<bin_id, process>::init
	     ({8}, {"ggH", "bbH", "TTJ", "WJets", "Dibosons", "ggH_SM125", "qqH_SM125", "VH_SM125"}, 0.98)
	     ({9}, {"ggH", "ggH_SM125"}, 1.06)
	     ({9}, {"Dibosons"}, 1.050));

  src.cp().process({"ZTT"})
    .AddSyst(cb, "CMS_htt_zttNorm_$ERA", "lnN", SystMap<>::init(1.050));
  
  src.cp().process({"TTJ"})
    .AddSyst(cb, "CMS_htt_ttbarNorm_$ERA", "lnN", SystMap<>::init(1.100));
  
  src.cp().process({"Dibosons"})
    .AddSyst(cb, "CMS_htt_$CHANNEL_DiBosonNorm_$ERA", "lnN", SystMap<>::init(1.300));
  
  src.cp().process({"ZMM"})
    .AddSyst(cb, "CMS_htt_$CHANNEL_zmmNorm_$ERA", "lnN", SystMap<>::init(1.050));

  src.cp().process({"QCD"})
    .AddSyst(cb, "CMS_htt_$CHANNEL_QCDNorm_$BIN_$ERA", "lnN", SystMap<bin_id>::init
	     ({8}, 1.100)
	     ({9}, 1.250));
  
  src.cp().process({"WJets"})
    .AddSyst(cb, "CMS_htt_$CHANNEL_WJetsNorm_nobtag_$ERA", "lnN", SystMap<bin_id>::init({8}, 1.220));
  
  src.cp().process({"ZMM"})
    .AddSyst(cb, "CMS_htt_$CHANNEL_res_met_$ERA", "shape", SystMap<bin_id>::init({8}, 1.000));

  src.cp().process({"ZTT"})
      .AddSyst(cb, "CMS_htt_$CHANNEL_ztt_extrap_btag_$ERA", "lnN", SystMap<bin_id>::init({9}, 1.050));

  src.cp().process({"ZMM"})
      .AddSyst(cb, "CMS_htt_$CHANNEL_zmm_extrap_btag_$ERA", "lnN", SystMap<bin_id>::init({9}, 1.050));
    
  src.cp().process({"ggH_SM125", "qqH_SM125", "VH_SM125"})
    .AddSyst(cb, "CMS_htt_SM125_mu", "lnN", SystMap<>::init(1.300));
  
  src.cp().process({"qqH_SM125"})
    .AddSyst(cb, "pdf_qqbar", "lnN", SystMap<>::init(1.036));
  
  src.cp().process({"ggH_SM125"})
    .AddSyst(cb, "pdf_gg", "lnN", SystMap<>::init(1.097));
  
  src.cp().process({"VH_SM125"})
    .AddSyst(cb, "pdf_vh", "lnN", SystMap<>::init(1.010));
  
  src.cp().process({"ggH_SM125"})
    .AddSyst(cb, "QCDscale_ggH", "lnN", SystMap<bin_id>::init
	     ({8}, 1.103)
	     ({9}, 1.109));
  
  src.cp().process({"qqH_SM125"})
    .AddSyst(cb, "QCDscale_qqH", "lnN", SystMap<bin_id>::init
	     ({8}, 1.034)
	     ({9}, 1.008));
  
  src.cp().process({"VH_SM125"})
    .AddSyst(cb, "QCDscale_VH", "lnN", SystMap<>::init(1.040));
  
  src.cp()
    .AddSyst(cb, "UEPS", "lnN", SystMap<bin_id, process>::init
	     ({8}, {"ggH_SM125"}, 1.035)
	     ({8}, {"qqH_SM125", "VH_SM125"}, 1.089)
	     ({9}, {"ggH_SM125"}, 0.984)
	     ({9}, {"qqH_SM125", "VH_SM125"}, 1.000));
}

void AddMSSMUpdateSystematics_mm(CombineHarvester & cb) {

  CombineHarvester src = cb.cp();
  AddMSSMUpdateSystematics_mm(cb, src);

}

void AddMSSMUpdateSystematics_tt(CombineHarvester & cb, CombineHarvester src) {
  //CombineHarvester src = cb.cp();
  src.channel({"tt"});

  auto signal = Set2Vec(src.cp().signals().SetFromProcs(
      std::mem_fn(&Process::process)));

  src.cp().process({"ggH", "bbH", "ggH_SM125", "qqH_SM125", "VH_SM125"})
    .AddSyst(cb, "lumi_$ERA", "lnN", SystMap<era>::init({"8TeV"}, 1.026));
  
  src.cp().process({"ggH", "bbH", "ZTT", "TT", "VV", "ggH_SM125", "qqH_SM125", "VH_SM125"})
    .AddSyst(cb, "CMS_eff_t_tautau_$ERA", "lnN", SystMap<>::init(1.19));
  
  src.cp().process({"ggH", "bbH"})
    .AddSyst(cb, "CMS_eff_t_mssmHigh_tautau_$ERA", "shape", SystMap<>::init(1));
  
  src.cp().process({"ggH", "bbH", "ZTT"})
    .AddSyst(cb, "CMS_scale_t_tautau_$ERA", "shape", SystMap<>::init(1));

  src.cp().process({"QCD"})
      .AddSyst(cb, "CMS_shift1_tauTau_nobtag_low_$ERA_QCD_fine_binning", "shape", SystMap<bin_id>::init({10}, 1.000));
  src.cp().process({"QCD"})
      .AddSyst(cb, "CMS_shift1_tauTau_nobtag_medium_$ERA_QCD_fine_binning", "shape", SystMap<bin_id>::init({11}, 1.000));
  src.cp().process({"QCD"})
      .AddSyst(cb, "CMS_shift1_tauTau_nobtag_high_$ERA_QCD_fine_binning", "shape", SystMap<bin_id>::init({12}, 1.000));
  src.cp().process({"QCD"})
      .AddSyst(cb, "CMS_shift1_tauTau_btag_low_$ERA_QCD_fine_binning", "shape", SystMap<bin_id>::init({13}, 1.000));
  src.cp().process({"QCD"})
      .AddSyst(cb, "CMS_shift1_tauTau_btag_high_$ERA_QCD_fine_binning", "shape", SystMap<bin_id>::init({14}, 1.000));

  src.cp().process({"QCD"})
      .AddSyst(cb, "CMS_shift2_tauTau_nobtag_low_$ERA_QCD_fine_binning", "shape", SystMap<bin_id>::init({10}, 1.000));
  src.cp().process({"QCD"})
      .AddSyst(cb, "CMS_shift2_tauTau_nobtag_medium_$ERA_QCD_fine_binning", "shape", SystMap<bin_id>::init({11}, 1.000));
  src.cp().process({"QCD"})
      .AddSyst(cb, "CMS_shift2_tauTau_nobtag_high_$ERA_QCD_fine_binning", "shape", SystMap<bin_id>::init({12}, 1.000));
  src.cp().process({"QCD"})
      .AddSyst(cb, "CMS_shift2_tauTau_btag_low_$ERA_QCD_fine_binning", "shape", SystMap<bin_id>::init({13}, 1.000));
  src.cp().process({"QCD"})
      .AddSyst(cb, "CMS_shift2_tauTau_btag_high_$ERA_QCD_fine_binning", "shape", SystMap<bin_id>::init({14}, 1.000));

  src.cp()
    .AddSyst(cb, "CMS_scale_j_$ERA", "lnN", SystMap<process>::init
	     ({"ggH"}, 1.05)
	     ({"bbH"}, 1.06)
	     ({"TT"}, 1.010)
	     ({"VV"}, 1.030)
	     ({"ggH_SM125"}, 1.050));

  src.cp()
    .AddSyst(cb, "CMS_eff_b_$ERA", "lnN", SystMap<bin_id, process>::init
	     ({10, 11, 12}, {"ggH", "bbH", "ZJ", "TT", "VV", "ZL", "ggH_SM125", "qqH_SM125", "VH_SM125"}, 0.98)
	     ({13, 14}, {"ggH", "bbH", "TT", "VV", "ggH_SM125", "qqH_SM125", "VH_SM125"}, 1.09));

  src.cp()
    .AddSyst(cb, "CMS_fake_b_$ERA", "lnN", SystMap<bin_id, process>::init
	     ({10, 11, 12}, {"ggH", "bbH", "ZJ", "TT", "VV", "ZL", "ggH_SM125", "qqH_SM125", "VH_SM125"}, 0.98)
	     ({13, 14}, {"ggH", "bbH", "TT", "VV", "ggH_SM125", "qqH_SM125", "VH_SM125"}, 1.02));
  
  src.cp().process({"W"})
    .AddSyst(cb, "CMS_htt_WNorm_$CHANNEL_$BIN_$ERA", "lnN", SystMap<bin_id>::init
	     ({10, 11, 12, 13}, 1.300)
	     ({14}, 1.500));
  
  src.cp().process({"QCD"})
    .AddSyst(cb, "CMS_htt_QCDSyst_$CHANNEL_$BIN_$ERA", "lnN", SystMap<bin_id>::init
	     ({10, 11, 12}, 1.100)
	     ({13, 14}, 1.200));
  
  src.cp().process({"QCD"})
    .AddSyst(cb, "CMS_htt_QCDfrShape_tautau_$ERA", "shape", SystMap<>::init(1.000));
  
  src.cp().process({"ZTT", "ZJ", "ZL"})
    .AddSyst(cb, "CMS_htt_zttNorm_$ERA", "lnN", SystMap<>::init(1.033));

  src.cp().process({"ZTT"})
    .AddSyst(cb, "CMS_htt_extrap_ztt_$CHANNEL_$BIN_$ERA", "lnN", SystMap<bin_id>::init
	     ({10, 11, 12}, 1.050)
	     ({13}, 1.090)
	     ({14}, 1.180));

  src.cp().process({"TT"})
    .AddSyst(cb, "CMS_htt_ttbarNorm_$ERA", "lnN", SystMap<>::init(1.100));

  src.cp().process({"TT"})
    .AddSyst(cb, "CMS_htt_ttbarNorm_$CHANNEL_$bin_$ERA", "lnN", SystMap<>::init(1.050));
  
  src.cp().process({"TT"})
    .AddSyst(cb, "CMS_htt_ttbarPtReweight_$ERA", "shape", SystMap<>::init(1.000));
  
  src.cp().process({"VV"})
    .AddSyst(cb, "CMS_htt_DiBosonNorm_$ERA", "lnN", SystMap<>::init(1.150));
  
  src.cp().process({"VV"})
    .AddSyst(cb, "CMS_htt_DiBosonNorm_$CHANNEL_$BIN_$ERA", "lnN", SystMap<>::init(1.150));
  
  src.cp().process({"ZJ"})
    .AddSyst(cb, "CMS_htt_ZJetFakeTau_$CHANNEL_$ERA", "lnN", SystMap<>::init(1.200));
  
  src.cp().process({"ZL"})
    .AddSyst(cb, "CMS_htt_ZLeptonFakeTau_$CHANNEL_$ERA", "lnN", SystMap<>::init(1.200));
  
  src.cp().process({"W"})
    .AddSyst(cb, "CMS_htt_WShape_tautau_$ERA", "shape", SystMap<>::init(1.000));
  
  src.cp().process({"ggH_SM125", "qqH_SM125", "VH_SM125"})
    .AddSyst(cb, "CMS_htt_SM125_mu", "lnN", SystMap<>::init(1.300));
  
  src.cp().process({"ggH_SM125"})
    .AddSyst(cb, "pdf_gg", "lnN", SystMap<>::init(1.097));
  
  src.cp()
    .AddSyst(cb, "pdf_qqbar", "lnN", SystMap<process>::init
	     ({"qqH_SM125"}, 1.036)
	     ({"VH_SM125"}, 1.020));
  
  src.cp().process({"ggH_SM125"})
    .AddSyst(cb, "QCDscale_ggH", "lnN", SystMap<>::init(1.205));
  
  src.cp().process({"qqH_SM125"})
    .AddSyst(cb, "QCDscale_qqH", "lnN", SystMap<>::init(1.012));
  
  src.cp().process({"VH_SM125"})
    .AddSyst(cb, "QCDscale_VH", "lnN", SystMap<>::init(1.040));
  
  src.cp()
    .AddSyst(cb, "UEPS", "lnN", SystMap<process>::init
	     ({"ggH_SM125"}, 0.975)
	     ({"qqH_SM125", "VH_SM125"}, 1.025));
  
  src.cp().process({"ggH"})
    .AddSyst(cb, "CMS_htt_higgsPtReweight_$ERA", "shape", SystMap<>::init(1));
  
  src.cp().process({"ggH_SM125"})
    .AddSyst(cb, "CMS_htt_higgsPtReweightSM_$ERA", "shape", SystMap<>::init(1.000));
}

void AddMSSMUpdateSystematics_tt(CombineHarvester & cb) {

  CombineHarvester src = cb.cp();
  AddMSSMUpdateSystematics_tt(cb, src);

}

}<|MERGE_RESOLUTION|>--- conflicted
+++ resolved
@@ -349,17 +349,7 @@
   
   src.cp().process({"EWK"})
     .AddSyst(cb, "CMS_shift1_emu_nobtag_$ERA_EWK_fine_binning", "shape", SystMap<bin_id>::init({8}, 1.000));
-<<<<<<< HEAD
-    src.cp().process({"EWK"})
-    .AddSyst(cb, "CMS_shift1_emu_btag_$ERA_EWK_fine_binning", "shape", SystMap<bin_id>::init({9}, 1.000));
-    
-    src.cp().process({"EWK"})
-    .AddSyst(cb, "CMS_shift2_emu_nobtag_$ERA_EWK_fine_binning", "shape", SystMap<bin_id>::init({8}, 1.000));
-    src.cp().process({"EWK"})
-    .AddSyst(cb, "CMS_shift2_emu_btag_$ERA_EWK_fine_binning", "shape", SystMap<bin_id>::init({9}, 1.000));
-
-  src.cp().process({"ggH", "bbH", "Ztt", "ttbar", "EWK", "Fakes", "ggH_SM125", "qqH_SM125", "VH_SM125"})
-=======
+
   src.cp().process({"EWK"})
     .AddSyst(cb, "CMS_shift1_emu_btag_$ERA_EWK_fine_binning", "shape", SystMap<bin_id>::init({9}, 1.000));
   
@@ -368,8 +358,7 @@
   src.cp().process({"EWK"})
     .AddSyst(cb, "CMS_shift2_emu_btag_$ERA_EWK_fine_binning", "shape", SystMap<bin_id>::init({9}, 1.000));
     
-    src.cp().process({"ggH", "bbH", "Ztt", "ttbar", "EWK", "Fakes", "ggH_SM125", "qqH_SM125", "VH_SM125"})
->>>>>>> e3e22040
+  src.cp().process({"ggH", "bbH", "Ztt", "ttbar", "EWK", "Fakes", "ggH_SM125", "qqH_SM125", "VH_SM125"})
     .AddSyst(cb, "CMS_eff_m_$ERA", "lnN", SystMap<>::init(1.02));
 
   src.cp()
