#!/usr/bin/env python3
import os
import stat
import shutil
from functools import partial
from multiprocessing import Pool
from six.moves import range
from importlib import resources
import CombineHarvester.CombineTools.ch as ch

DRY_RUN = False


def _build_job_prefix(cmssw_base, scram_arch, standalone, ch_base):
    cmssw_cmds = 'cd {base}\n'.format(base=ch_base)
    if not standalone and scram_arch:
        cmssw_cmds += (
            'export SCRAM_ARCH={arch}\n'
            'source /cvmfs/cms.cern.ch/cmsset_default.sh\n'
            'eval `scramv1 runtime -sh`\n'
        ).format(arch=scram_arch)
    return """#!/bin/sh
ulimit -s unlimited
set -e
{cmssw}
cd {pwd}
""".format(cmssw=cmssw_cmds, pwd=os.environ.get('PWD', os.getcwd()))

CONDOR_TEMPLATE = """executable = %(EXE)s
arguments = $(ProcId)
output                = %(TASK)s.$(ClusterId).$(ProcId).out
error                 = %(TASK)s.$(ClusterId).$(ProcId).err
log                   = %(TASK)s.$(ClusterId).log

# Send the job to Held state on failure.
on_exit_hold = (ExitBySignal == True) || (ExitCode != 0)

# Periodically retry the jobs every 10 minutes, up to a maximum of 5 retries.
periodic_release =  (NumJobStarts < 3) && ((CurrentTime - EnteredCurrentStatus) > 600)

%(EXTRA)s
queue %(NUMBER)s

"""

CRAB_PREFIX = """
set -x
set -e
ulimit -s unlimited
ulimit -c 0

function error_exit
{
  if [ $1 -ne 0 ]; then
    echo "Error with exit code ${1}"
    if [ -e FrameworkJobReport.xml ]
    then
      cat << EOF > FrameworkJobReport.xml.tmp
      <FrameworkJobReport>
      <FrameworkError ExitStatus="${1}" Type="" >
      Error with exit code ${1}
      </FrameworkError>
EOF
      tail -n+2 FrameworkJobReport.xml >> FrameworkJobReport.xml.tmp
      mv FrameworkJobReport.xml.tmp FrameworkJobReport.xml
    else
      cat << EOF > FrameworkJobReport.xml
      <FrameworkJobReport>
      <FrameworkError ExitStatus="${1}" Type="" >
      Error with exit code ${1}
      </FrameworkError>
      </FrameworkJobReport>
EOF
    fi
    exit 0
  fi
}

trap 'error_exit $?' ERR
"""

CRAB_POSTFIX = """
tar -cf combine_output.tar higgsCombine*.root
rm higgsCombine*.root
"""

CRAB_DO_NOTHING="""
import FWCore.ParameterSet.Config as cms
process = cms.Process("MAIN")

process.source = cms.Source("EmptySource")
process.options = cms.untracked.PSet()
"""


def run_command(dry_run, command, pre_cmd='', combine_exec='combine'):
    if command.startswith('combine'):
        command = command.replace('combine', combine_exec, 1)
        command = pre_cmd + command
    if not dry_run:
        print('>> ' + command)
        return os.system(command)
    else:
        print('[DRY-RUN]: ' + command)


class CombineToolBase:
    description = 'Base class that passes through all arguments to combine and handles job creation and submission'
    requires_root = False

    def __init__(self):
        self.job_queue = []
        self.args = None
        self.passthru = []
        self.job_mode = 'interactive'
        self.job_dir = ""
        self.prefix_file = ''
        self.parallel = 1
        self.merge = 1
        self.task_name = 'combine_task'
        self.dry_run = False
        self.bopts = ''  # batch submission options
        self.custom_crab = None
        self.custom_crab_post = None
        self.pre_cmd = ''
        self.crab_files = []
        self.combine = None
        self.combine_exec = 'combine'
        self.cmssw_base = os.environ.get('CMSSW_BASE')
        self.scram_arch = os.environ.get('SCRAM_ARCH')
        self.standalone = False
<<<<<<< HEAD
        self.ch_base = os.environ.get('CH_BASE', ch.paths.base())
        self.job_prefix = _build_job_prefix(self.cmssw_base, self.scram_arch, self.standalone)
=======
        self.ch_base = os.environ.get('CH_BASE')
        if not self.ch_base:
            if self.cmssw_base:
                self.ch_base = os.path.join(self.cmssw_base, 'src')
            else:
                self.ch_base = os.getcwd()
        self.job_prefix = _build_job_prefix(self.cmssw_base, self.scram_arch, self.standalone, self.ch_base)
>>>>>>> 3858ad02

    def attach_job_args(self, group):
        group.add_argument('--job-mode', default=self.job_mode, choices=[
                           'interactive', 'script', 'lxbatch', 'SGE', 'slurm', 'condor', 'crab3'], help='Task execution mode')
        group.add_argument('--job-dir', default=self.job_dir,
                           help='Path to directory containing job scripts and logs')
        group.add_argument('--prefix-file', default=self.prefix_file,
                           help='Path to file containing job prefix')
        group.add_argument('--task-name', default=self.task_name,
                           help='Task name, used for job script and log filenames for batch system tasks')
        group.add_argument('--parallel', type=int, default=self.parallel,
                           help='Number of jobs to run in parallel [only affects interactive job-mode]')
        group.add_argument('--merge', type=int, default=self.merge,
                           help='Number of jobs to run in a single script [only affects batch submission]')
        group.add_argument('--dry-run', action='store_true',
                           help='Print commands to the screen but do not run them')
        group.add_argument('--sub-opts', default=self.bopts,
                           help='Options for batch/crab submission')
        group.add_argument('--memory', type=int,
                           help='Request memory for job [MB]')
        group.add_argument('--cores', type=int,
                           help='Request number of cores for job')
        group.add_argument('--crab-area',
                           help='crab working area')
        group.add_argument('--custom-crab', default=self.custom_crab,
                           help='python file containing a function with name signature "custom_crab(config)" that can be used to modify the default crab configuration')
        group.add_argument('--crab-extra-files', nargs='+', default=self.crab_files,
                           help='Extra files that should be shipped to crab')
        group.add_argument('--pre-cmd', default=self.pre_cmd,
                           help='Prefix the call to combine with this string')
        group.add_argument('--post-job-cmd', default='',
                           help='Postfix cmd for combine jobs [condor]')
        group.add_argument('--custom-crab-post', default=self.custom_crab_post,
                           help='txt file containing command lines that can be used in the crab job script instead of the defaults.')
        group.add_argument('--combine', dest='combine',
                           help='Path to the combine executable to use')
        group.add_argument('--standalone', action='store_true',
                           help='Bypass CMSSW setup in job scripts')

    def attach_intercept_args(self, group):
        pass

    def attach_args(self, group):
        pass

    def set_args(self, known, unknown):
        self.args = known
        self.job_mode = self.args.job_mode
        self.job_dir = self.args.job_dir
        self.prefix_file = self.args.prefix_file
        self.task_name = self.args.task_name
        self.parallel = self.args.parallel
        self.merge = self.args.merge
        self.dry_run = self.args.dry_run
        self.passthru.extend(unknown)
        self.bopts = self.args.sub_opts
        self.custom_crab = self.args.custom_crab
        self.memory = self.args.memory
        self.cores = self.args.cores
        self.crab_area = self.args.crab_area
        self.crab_files = self.args.crab_extra_files
        self.pre_cmd = self.args.pre_cmd
        self.custom_crab_post = self.args.custom_crab_post
        self.post_job_cmd= self.args.post_job_cmd
        self.combine = self.args.combine
        self.standalone = self.args.standalone
        found = shutil.which('combine')
        if self.combine:
            self.combine_exec = self.combine
            self.standalone = True
        elif found:
            self.combine_exec = 'combine'
            self.combine = found
            self.standalone = True
        self.job_prefix = _build_job_prefix(self.cmssw_base, self.scram_arch, self.standalone, self.ch_base)

    def put_back_arg(self, arg_name, target_name):
        if hasattr(self.args, arg_name):
            self.passthru.extend([target_name, getattr(self.args, arg_name)])
            delattr(self.args, arg_name)

    def extract_arg(self, arg, args_str):
        args_str = args_str.replace(arg+'=', arg+' ')
        args = args_str.split()
        if arg in args:
            idx = args.index(arg)
            assert idx != -1 and idx < len(args)
            val = args[idx+1]
            del args[idx:idx+2]
            return val, (' '.join(args))
        else:
            return None, args_str

    def create_job_script(self, commands, script_filename, do_log = False):
        fname = script_filename
        logname = script_filename.replace('.sh', '.log')
        with open(fname, "w") as text_file:
            text_file.write(self.job_prefix)
            for i, command in enumerate(commands):
                tee = 'tee' if i == 0 else 'tee -a'
                log_part = '\n'
                if do_log: log_part = ' 2>&1 | %s ' % tee + logname + log_part
                if command.startswith('combine') or command.startswith('pushd'):
                    new_cmd = command
                    if command.startswith('combine'):
                        new_cmd = command.replace('combine', self.combine_exec, 1)
                    text_file.write(self.pre_cmd + 'eval ' + new_cmd + log_part)
                else:
                    text_file.write(command)
            text_file.write('\n'+self.post_job_cmd+'\n')
        st = os.stat(fname)
        os.chmod(fname, st.st_mode | stat.S_IEXEC)
        # print JOB_PREFIX + command
        print('Created job script: %s' % script_filename)

    def run_method(self):
        print(vars(self.args))
        # Put the method back in because we always take it out
        self.put_back_arg('method', '-M')
        print(self.passthru)
        command = 'combine ' + ' '.join(self.passthru)
        self.job_queue.append(command)
        self.flush_queue()

    def extract_workspace_arg(self, cmd_list=[]):
        for arg in ['-d', '--datacard']:
            if arg in cmd_list:
                idx = cmd_list.index(arg)
                assert idx != -1 and idx < len(cmd_list)
                return cmd_list[idx + 1]
        raise RuntimeError('The workspace argument must be specified explicity with -d or --datacard')
    def extract_lib_arg(self, cmd_list=[]):
        for arg in ['-L', '--LoadLibrary']:
            if arg in cmd_list:
                idx = cmd_list.index(arg)
                assert idx != -1 and idx < len(cmd_list)
                return cmd_list[idx + 1]
        return None
    def flush_queue(self):
        if self.job_mode == 'interactive':
            pool = Pool(processes=self.parallel)
            result = pool.map(
                partial(run_command, self.dry_run, pre_cmd=self.pre_cmd, combine_exec=self.combine_exec), self.job_queue)
        script_list = []
        if self.job_mode in ['script', 'lxbatch', 'SGE', 'slurm']:
            if self.prefix_file != '':
                if self.prefix_file.endswith('.txt'):
                    job_prefix_file = open(self.prefix_file, 'r')
                else:
                    job_pkg = 'CombineHarvester.CombineTools.input.job_prefixes'
                    path = resources.files(job_pkg).joinpath(f"job_prefix_{self.prefix_file}.txt")
                    job_prefix_file = path.open('r')
                env = {
                    'CMSSW_BASE': self.cmssw_base or '',
                    'SCRAM_ARCH': os.environ.get('SCRAM_ARCH', ''),
                    'PWD': os.environ.get('PWD', os.getcwd()),
                    'CH_BASE': self.ch_base
                }
                self.job_prefix = job_prefix_file.read() % env
                job_prefix_file.close()
        if self.job_mode in ['script', 'lxbatch', 'SGE']:
            for i, j in enumerate(range(0, len(self.job_queue), self.merge)):
                script_name = 'job_%s_%i.sh' % (self.task_name, i)
                # each job is given a slice from the list of combine commands of length 'merge'
                # we also keep track of the files that were created in case submission to a
                # batch system was also requested
                if self.job_dir:
                    if not os.path.exists(self.job_dir):
                        os.makedirs(self.job_dir)
                    script_name = os.path.join(self.job_dir,script_name)
                self.create_job_script(
                    self.job_queue[j:j + self.merge], script_name, self.job_mode == 'script')
                script_list.append(script_name)
        if self.job_mode == 'lxbatch':
            for script in script_list:
                full_script = os.path.abspath(script)
                logname = full_script.replace('.sh', '_%J.log')
                run_command(self.dry_run, 'bsub -o %s %s %s' % (logname, self.bopts, full_script))
        if self.job_mode == 'SGE':
            for script in script_list:
                full_script = os.path.abspath(script)
                logname = full_script.replace('.sh', '_%J.log')
                run_command(self.dry_run, 'qsub -o %s %s %s' % (logname, self.bopts, full_script))
        if self.job_mode == 'slurm':
            script_name = 'slurm_%s.sh' % self.task_name
            if self.job_dir:
                if not os.path.exists(self.job_dir):
                    os.makedirs(self.job_dir)
                script_name = os.path.join(self.job_dir,script_name)
            commands = []
            jobs = 0
            # each job is given a slice from the list of combine commands of length 'merge'
            for j in range(0, len(self.job_queue), self.merge):
                jobs += 1
                commands += ["if [ ${SLURM_ARRAY_TASK_ID} -eq %i ]; then\n" % jobs,
                        ]+["  %s\n" % ln for ln in self.job_queue[j:j + self.merge]]+["fi\n"]
            self.create_job_script(commands, script_name, self.job_mode == "script")
            full_script = os.path.abspath(script_name)
            logname = full_script.replace('.sh', '_%A_%a.log')
            run_command(self.dry_run, 'sbatch --array=1-%i -o %s %s %s' % (jobs, logname, self.bopts, full_script))
        if self.job_mode == 'condor':
            outscriptname = 'condor_%s.sh' % self.task_name
            subfilename = 'condor_%s.sub' % self.task_name
            print('>> condor job script will be %s' % outscriptname)
            outscript = open(outscriptname, "w")
            outscript.write(self.job_prefix)
            jobs = 0
            wsp_files = set()
            for i, j in enumerate(range(0, len(self.job_queue), self.merge)):
                outscript.write('\nif [ $1 -eq %i ]; then\n' % jobs)
                jobs += 1
                for line in self.job_queue[j:j + self.merge]:
                    newline = self.pre_cmd + line.replace('combine', self.combine_exec, 1)
                    outscript.write('  ' + newline + '\n')
                outscript.write('fi')
            outscript.write('\n' + self.post_job_cmd+'\n')
            outscript.close()
            st = os.stat(outscriptname)
            os.chmod(outscriptname, st.st_mode | stat.S_IEXEC)
            subfile = open(subfilename, "w")
            condor_settings = CONDOR_TEMPLATE % {
              'EXE': outscriptname,
              'TASK': self.task_name,
              'EXTRA': self.bopts.encode("UTF-8").decode("unicode_escape"),
              'NUMBER': jobs
            }
            subfile.write(condor_settings)
            subfile.close()
            run_command(self.dry_run, 'condor_submit %s' % (subfilename))

        if self.job_mode == 'crab3':
            #import the stuff we need
            from CRABAPI.RawCommand import crabCommand
            from six.moves.http_client import HTTPException
            print('>> crab3 requestName will be %s' % self.task_name)
            outscriptname = 'crab_%s.sh' % self.task_name
            print('>> crab3 script will be %s' % outscriptname)
            outscript = open(outscriptname, "w")
            outscript.write(CRAB_PREFIX)
            jobs = 0
            wsp_files = set()
            for extra in self.crab_files:
                wsp_files.add(extra)
            for i, j in enumerate(range(0, len(self.job_queue), self.merge)):
                jobs += 1
                outscript.write('\nif [ $1 -eq %i ]; then\n' % jobs)
                for line in self.job_queue[j:j + self.merge]:
                    newline = line
                    if line.startswith('combine'):
                        repl = './combine' if not self.standalone else self.combine_exec
                        newline = self.pre_cmd + line.replace('combine', repl, 1)
                    wsp = str(self.extract_workspace_arg(newline.split()))

                    newline = newline.replace(wsp, os.path.basename(wsp))
                    if wsp.startswith('root://'):
                        newline = ('./copyRemoteWorkspace.sh %s ./%s; ' % (wsp, os.path.basename(wsp))) + newline
                    else:
                        wsp_files.add(wsp)
                    if self.extract_lib_arg(newline.split()) is not None:
                        lib = str(self.extract_lib_arg(newline.split()))
                        newline = newline.replace(lib, os.path.basename(lib))
                        wsp_files.add(lib)
                        wsp_files.add(lib.replace(".so","_ACLiC_dict_rdict.pcm"))
                        wsp_files.add(lib.replace("_cc.so",".cc"))
                        wsp_files.add(lib.replace("_cc.so",".h"))
                    outscript.write('  ' + newline + '\n')
                outscript.write('fi')
            if self.custom_crab_post is not None:
                with open(self.custom_crab_post, 'r') as postfile:
                    outscript.write(postfile.read())
            else:
                outscript.write(CRAB_POSTFIX)
            outscript.close()
            from CombineHarvester.CombineTools.combine.crab import create_crab_config
            config = create_crab_config(self.combine)
            config.General.requestName = self.task_name
            config.JobType.scriptExe = outscriptname
            config.JobType.inputFiles.extend(wsp_files)
            config.Data.totalUnits = jobs
            config.Data.outputDatasetTag = config.General.requestName
            if self.memory is not None:
                config.JobType.maxMemoryMB = self.memory
            template_pkg = 'CombineHarvester.CombineTools.scripts'
            template = resources.files(template_pkg).joinpath('do_nothing_cfg.py')
            with template.open('r') as src:
                do_nothing_script = open('do_nothing_cfg.py', 'w')
                do_nothing_script.write(src.read())
                if self.cores is not None:
                    config.JobType.numCores = self.cores
                    do_nothing_script.write('\nprocess.options.numberOfThreads=cms.untracked.uint32(%i)' % self.cores)
                do_nothing_script.close()
            if self.crab_area is not None:
                config.General.workArea = self.crab_area
            if self.custom_crab is not None:
                d = {}
                exec(compile(open(self.custom_crab).read(), self.custom_crab, 'exec'), d)
                d['custom_crab'](config)
            print(config)
            if not self.dry_run:
                try:
                    crabCommand('submit', config = config)
                except HTTPException as hte:
                    print(hte.headers)
        del self.job_queue[:]<|MERGE_RESOLUTION|>--- conflicted
+++ resolved
@@ -129,18 +129,8 @@
         self.cmssw_base = os.environ.get('CMSSW_BASE')
         self.scram_arch = os.environ.get('SCRAM_ARCH')
         self.standalone = False
-<<<<<<< HEAD
         self.ch_base = os.environ.get('CH_BASE', ch.paths.base())
         self.job_prefix = _build_job_prefix(self.cmssw_base, self.scram_arch, self.standalone)
-=======
-        self.ch_base = os.environ.get('CH_BASE')
-        if not self.ch_base:
-            if self.cmssw_base:
-                self.ch_base = os.path.join(self.cmssw_base, 'src')
-            else:
-                self.ch_base = os.getcwd()
-        self.job_prefix = _build_job_prefix(self.cmssw_base, self.scram_arch, self.standalone, self.ch_base)
->>>>>>> 3858ad02
 
     def attach_job_args(self, group):
         group.add_argument('--job-mode', default=self.job_mode, choices=[
