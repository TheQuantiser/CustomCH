import itertools
import CombineHarvester.CombineTools.combine.utils as utils
import json
#import os
from CombineHarvester.CombineTools.combine.opts import OPTS

from CombineHarvester.CombineTools.combine.CombineToolBase import CombineToolBase


class EnhancedCombine(CombineToolBase):
    description = 'combine pass-through with special treatment for some options [DEFAULT]'
    requires_root = False

    def __init__(self):
        CombineToolBase.__init__(self)

    def attach_intercept_args(self, group):
        CombineToolBase.attach_intercept_args(self, group)
        group.add_argument(
            '-m', '--mass', help='Supports range strings for multiple masses, e.g. "120:130:5,140 will produce three combine calls with mass values of 120, 125, 130 and 140"')
        group.add_argument(
            '--points', help='For use with "-M MultiDimFit --algo grid" to split scan points into separate jobs')
        group.add_argument(
            '--singlePoint', help='Supports range strings for multiple points to test, uses the same format as the --mass argument')
        group.add_argument(
            '--boundlist', help='Name of json-file which contains the ranges of physical parameters depending on the given mass and given physics model')
        group.add_argument(
<<<<<<< HEAD
            '--manual_model_params', default=False, action='store_true', help='Do not fix signal parameters (to be used for running prefit limits)')
=======
            '--manual_model_params', default=False, action='store_true', help='Provide model parameters from command line (e.g. when running prefit limits)')
>>>>>>> 9f9b0176
        group.add_argument('--name', '-n', default='.Test',
                           help='Name used to label the combine output file, can be modified by other options')

    def attach_args(self, group):
        CombineToolBase.attach_args(self, group)
        group.add_argument(
            '--opts', nargs='+', default=[], help='Add preset combine option groups')
        group.add_argument('--split-points', type=int, default=0,
                           help='When used in conjunction with --points will create multiple combine calls that each run at most the number of points specified here.')

    def set_args(self, known, unknown):
        CombineToolBase.set_args(self, known, unknown)
        if hasattr(self.args, 'opts'):
            for opt in self.args.opts:
                self.passthru.append(OPTS[opt])

    def run_method(self):
        # Put the method back in because we always take it out
        self.put_back_arg('method', '-M')

        cmd_queue = []
        subbed_vars = {}

        if self.args.mass is not None:
            mass_vals = utils.split_vals(self.args.mass)
            subbed_vars[('MASS',)] = [(mval,) for mval in mass_vals]
            self.passthru.extend(['-m', '%(MASS)s'])

        if self.args.singlePoint is not None:
            single_points = utils.split_vals(self.args.singlePoint)
            subbed_vars[('SINGLEPOINT',)] = [(pval,) for pval in single_points]
            self.passthru.extend(['--singlePoint', '%(SINGLEPOINT)s'])
            self.args.name += '.POINT.%(SINGLEPOINT)s'

        if self.args.boundlist is not None:
          subbed_vars = {}
          with open(self.args.boundlist) as json_file:
            bnd = json.load(json_file)
          command1=['' for i in mass_vals]
          command2=['' for i in mass_vals]
          i=0
          for mval in mass_vals:
            for model in bnd:
              if not (command1[i]==''): command1[i]=command1[i]+':'
              if not (command2[i]==''): command2[i]=command2[i]+','
              command1[i]=command1[i]+model+'=0,'+str(bnd[model][mval])
              command2[i]=command2[i]+model+'=0' #'='+str(float(bnd[model][mval])/2.0)
            i+=1
          subbed_vars[('MASS', 'MODELBOUNDONE', 'MODELBOUNDTWO')] = [(mass_vals[i], command1[i], command2[i]) for i in range(len(mass_vals))]
          self.passthru.extend(['--setPhysicsModelParameterRanges',  '%(MODELBOUNDONE)s'])
          if not self.args.manual_model_params:
            self.passthru.extend(['--setPhysicsModelParameters',  '%(MODELBOUNDTWO)s'])

        if self.args.points is not None:
            self.passthru.extend(['--points', self.args.points])
        if (self.args.split_points is not None and
                self.args.split_points > 0 and
                self.args.points is not None):
            points = int(self.args.points)
            split = self.args.split_points
            start = 0
            ranges = []
            while (start + (split - 1)) <= points:
            #    filename = "higgsCombine"+self.args.name+".POINTS."+str(start)+"."+str(start+(split-1))+".MultiDimFit.mH"+str(self.args.mass)+".root"
            #    if (not os.path.isfile(filename)) or (os.path.getsize(filename)<1024):
            #        # Send job, if the file it's supposed to create doesn't exist yet
            #        # or if the file is empty because the previous job didn't finish
                ranges.append((start, start + (split - 1)))
                start += split
            if start < points:
            #    filename = "higgsCombine"+self.args.name+".POINTS."+str(start)+"."+str(points - 1)+".MultiDimFit.mH"+str(self.args.mass)+".root"
            #    if (not os.path.isfile(filename)) or (os.path.getsize(filename)<1024):
                ranges.append((start, points - 1))
            #if (ranges == []):
            #    print "No jobs were created; All files already exist"
            #    exit()
            subbed_vars[('P_START', 'P_END')] = [(r[0], r[1]) for r in ranges]
            self.passthru.extend(
                ['--firstPoint %(P_START)s --lastPoint %(P_END)s'])
            self.args.name += '.POINTS.%(P_START)s.%(P_END)s'

        # can only put the name option back now because we might have modified
        # it from what the user specified
        self.put_back_arg('name', '-n')
        proto = 'combine ' + (' '.join(self.passthru))
        for it in itertools.product(*subbed_vars.values()):
            keys = subbed_vars.keys()
            dict = {}
            for i, k in enumerate(keys):
                for tuple_i, tuple_ele in enumerate(k):
                    dict[tuple_ele] = it[i][tuple_i]
            self.job_queue.append(proto % dict)
        self.flush_queue()<|MERGE_RESOLUTION|>--- conflicted
+++ resolved
@@ -25,11 +25,7 @@
         group.add_argument(
             '--boundlist', help='Name of json-file which contains the ranges of physical parameters depending on the given mass and given physics model')
         group.add_argument(
-<<<<<<< HEAD
-            '--manual_model_params', default=False, action='store_true', help='Do not fix signal parameters (to be used for running prefit limits)')
-=======
             '--manual_model_params', default=False, action='store_true', help='Provide model parameters from command line (e.g. when running prefit limits)')
->>>>>>> 9f9b0176
         group.add_argument('--name', '-n', default='.Test',
                            help='Name used to label the combine output file, can be modified by other options')
 
