--- conflicted
+++ resolved
@@ -621,11 +621,7 @@
   categories.push_back("ttH_2lss_1tau_prefit");
   categories.push_back("ttH_2lss_1tau_postfit");
 
-<<<<<<< HEAD
-  std::string inputFilePath = string(getenv("CMSSW_BASE")) + "/src/CombineHarvester/ttH_htt/";
-=======
   std::string inputFilePath = string(getenv("CMSSW_BASE")) + "/src/CombineHarvester/ttH_htt/limits/";
->>>>>>> af3b0dee
   std::map<std::string, std::string> inputFileNames; // key = category
   inputFileNames["ttH_2lss_1tau_prefit"]  = "ttH_2lss_1tau_mvaDiscr_2lss_2016_shapes.root";
   inputFileNames["ttH_2lss_1tau_postfit"] = "ttH_2lss_1tau_mvaDiscr_2lss_2016_shapes.root";
@@ -660,10 +656,6 @@
     std::cout << "histogram_ttH = " << histogram_ttH << ":" << std::endl;
     dumpHistogram(histogram_ttH);
 
-<<<<<<< HEAD
-    //TH1* histogramWZ = loadHistogram(inputFile, *category, "WZ");
-    TH1* histogramWZ = loadHistogram(inputFile, *category, "EWK");
-=======
     TH1* histogram_ttZ = loadHistogram(inputFile, *category, "TTZ");
     std::cout << "histogram_ttZ = " << histogram_ttZ << std::endl;
     makeBinContentsPositive(histogram_ttZ);
@@ -678,7 +670,6 @@
     std::cout << "histogram_EWK = " << histogram_EWK << std::endl;
     makeBinContentsPositive(histogram_EWK);
     dumpHistogram(histogram_EWK);
->>>>>>> af3b0dee
 
     TH1* histogram_Rares = loadHistogram(inputFile, *category, "Rares");
     std::cout << "histogram_Rares = " << histogram_Rares << std::endl;
@@ -706,25 +697,6 @@
 
     std::string outputFilePath = string(getenv("CMSSW_BASE")) + "/src/CombineHarvester/ttH_htt/macros";
     std::string outputFileName = Form("%s/plots/makePostFitPlots_%s.pdf", outputFilePath.data(), category->data());
-<<<<<<< HEAD
-    makePlot(800, 900,
-	     histogramTTH,
-	     histogramData, 
-	     histogramTTV,
-	     histogramWZ,
-	     histogramRares,
-	     histogramFakes,
-	     histogramFlips,
-	     histogramBgrSum,
-	     histogramBgrUncertainty,	
-	     "Discriminant", 0.9,
-	     false, 1.e-2, 1.e+2, "Events", 0.9,
-	     outputFileName);
-
-    delete histogramTTH;
-    delete histogramTTV;
-    delete histogramBgrUncertainty;
-=======
     makePlot(histogram_data, doKeepBlinded,
 	     histogram_ttH, 
 	     histogram_ttZ,
@@ -744,8 +716,6 @@
 
     delete histogram_ttH;
     delete histogramErr_mc;
->>>>>>> af3b0dee
-
     delete inputFile;
   }
 }
