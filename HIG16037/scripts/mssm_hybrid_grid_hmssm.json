{
  "verbose" : false,
<<<<<<< HEAD
  "opts" : "--testStat=TEV --frequentist --singlePoint 1.0 --saveHybridResult --clsAcc 0 --fullBToys --fork 0 --redefineSignalPOIs x --setPhysicsModelParameters r=1 --freezeNuisances r",
=======
  "opts" : "--testStat=TEV --frequentist --singlePoint 1.0 --saveHybridResult --redefineSignalPOIs x --setPhysicsModelParameters r=1 --freezeNuisances r --clsAcc 0 --fork 0",
>>>>>>> da74d98d
  "POIs" : ["mA", "tanb"],
  "grids" : [
    ["130:200|10", "1:20|1", ""],
    ["130:200|10", "20:60|2", "0.0"],
    ["250:450|50", "1:20|1", ""],
    ["250:450|50", "20:60|2", "0.0"],
    ["500:1400|50", "1:20|1", ""],
    ["500:1400|50", "20:60|2", ""],
    ["1400:2000|50", "1:60|5", ""],
    ["1400:2000|50", "60", ""]
  ],
<<<<<<< HEAD
  "grids_to_remove" :[
    ["130","32"],
    ["140","28"],
    ["150","26:28|2"],
    ["170","26:28|2"],
    ["180","26"],
    ["190","24:26|2"],
    ["200","24:26|2"],
    ["250","26:28|2"],
    ["250","30"],
    ["300","30"],
    ["350","32"],
    ["350","34"],
    ["350","36"],
    ["400","36"],
    ["700:750|50","11"],
    ["1550","46"],
    ["1600","51"]
  ],
  "toys_per_cycle"  : 500,
=======
  "toys_per_cycle"  : 800,
>>>>>>> da74d98d
  "min_toys"        : 1000,
  "max_toys"        : 200000,
  "signif"          : 3.0,
  "CL"              : 0.95,
  "contours"        : ["obs", "exp-2", "exp-1", "exp0", "exp+1", "exp+2"],
  "make_plots"      : false,
  "plot_settings" : {
      "one_sided"     : false,
      "model_label"   : "hMSSM",
      "poi_labels"    : ["m_{A}", "tan#beta"],
      "null_label"    : "SM",
      "alt_label"     : "MSSM",
      "cms_subtitle"  : "Internal",
      "formats"       : [".pdf", ".png"]
  },
  "zipfile"         : "collected.zip",
  "statusfile"      : "status.json",
  "output"          : "HybridNewGridMSSM.root",
  "output_incomplete" : true
}<|MERGE_RESOLUTION|>--- conflicted
+++ resolved
@@ -1,10 +1,6 @@
 {
   "verbose" : false,
-<<<<<<< HEAD
-  "opts" : "--testStat=TEV --frequentist --singlePoint 1.0 --saveHybridResult --clsAcc 0 --fullBToys --fork 0 --redefineSignalPOIs x --setPhysicsModelParameters r=1 --freezeNuisances r",
-=======
   "opts" : "--testStat=TEV --frequentist --singlePoint 1.0 --saveHybridResult --redefineSignalPOIs x --setPhysicsModelParameters r=1 --freezeNuisances r --clsAcc 0 --fork 0",
->>>>>>> da74d98d
   "POIs" : ["mA", "tanb"],
   "grids" : [
     ["130:200|10", "1:20|1", ""],
@@ -16,30 +12,7 @@
     ["1400:2000|50", "1:60|5", ""],
     ["1400:2000|50", "60", ""]
   ],
-<<<<<<< HEAD
-  "grids_to_remove" :[
-    ["130","32"],
-    ["140","28"],
-    ["150","26:28|2"],
-    ["170","26:28|2"],
-    ["180","26"],
-    ["190","24:26|2"],
-    ["200","24:26|2"],
-    ["250","26:28|2"],
-    ["250","30"],
-    ["300","30"],
-    ["350","32"],
-    ["350","34"],
-    ["350","36"],
-    ["400","36"],
-    ["700:750|50","11"],
-    ["1550","46"],
-    ["1600","51"]
-  ],
-  "toys_per_cycle"  : 500,
-=======
   "toys_per_cycle"  : 800,
->>>>>>> da74d98d
   "min_toys"        : 1000,
   "max_toys"        : 200000,
   "signif"          : 3.0,
