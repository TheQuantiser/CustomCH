--- conflicted
+++ resolved
@@ -292,13 +292,8 @@
         //  DY LO->NLO reweighting, Between no and twice the correc(on.
         //##############################################################################
         
-<<<<<<< HEAD
         cb.cp().process( {"ZTT","ZJ","ZL","ZJ_rest"}).channel({"et","mt","tt"}).AddSyst(cb,
                                              "CMS_htt_dyShape_$ERA", "shape", SystMap<>::init(1.00));
-=======
-//        cb.cp().process( {"ZTT","ZJ","ZL"}).channel({"et","mt","tt"}).AddSyst(cb,
-  //                                                                            "CMS_htt_dyShape_$ERA", "shape", SystMap<>::init(1.00));
->>>>>>> 4260f487
         cb.cp().process( {"ZTT","ZL"}).channel({"em"}).AddSyst(cb,
                                              "CMS_htt_dyShape_$ERA", "shape", SystMap<>::init(1.00));
         
@@ -319,7 +314,6 @@
         cb.cp().process({"ZL"}).channel({"et"}).AddSyst(cb,
                                              "CMS_htt_eFakeTau_13TeV", "lnN", SystMap<>::init(1.12));
         cb.cp().process({"ZL"}).channel({"mt"}).AddSyst(cb,
-<<<<<<< HEAD
                                              "CMS_htt_mFakeTau_13TeV", "lnN", SystMap<>::init(1.25));
         //cb.cp().process( {"TTJ","W","ZJ","VVJ","W_rest","ZJ_rest","TTJ_rest","VVJ_rest"}).channel({"tt","mt","et"}).AddSyst(cb,
         //                                   "CMS_htt_jetToTauFake_$ERA", "shape", SystMap<>::init(1.00));
@@ -328,16 +322,6 @@
         // mu to tau FR
         cb.cp().process( {"ZL"}).channel({"mt"}).AddSyst(cb,
                                              "CMS_htt_ZLShape_$CHANNEL_$ERA", "shape", SystMap<>::init(1.00));
-=======
-                                                        "CMS_htt_mFakeTau_13TeV", "lnN", SystMap<>::init(1.25));
-     //   cb.cp().process( {"TTJ","W","ZJ"}).channel({"tt","mt","et"}).AddSyst(cb,
-       //                                                 "CMS_htt_jetToTauFake_$ERA", "shape", SystMap<>::init(1.00));
-        
- 
-        // mu to tau FR
-// FIXME CECILE Test       cb.cp().process( {"ZL"}).channel({"mt"}).AddSyst(cb, 
-                                                                   //          "CMS_htt_ZLShape_$CHANNEL_$ERA", "shape", SystMap<>::init(1//.00));
->>>>>>> 4260f487
         // e to tau FR
         cb.cp().process( {"ZL"}).channel({"et"}).AddSyst(cb,
                                              "CMS_htt_ZLShape_$CHANNEL_$ERA", "shape", SystMap<>::init(1.00));
@@ -716,7 +700,7 @@
         cb.cp().process({"jetFakes"}).channel({"tt"}).AddSyst(cb, "CMS_htt_norm_ff_ttbar_$CHANNEL_syst_13TeV", "shape", SystMap<>::init(1.00));
 
         //jet fakes: stat norm unc
-	cb.cp().process({"jetFakes"}).channel({"mt","et","tt"}).AddSyst(cb, "ff_norm_stat_$CHANNEL_$BIN", "lnN", SystMap<channel, bin_id>::init
+	cb.cp().process({"jetFakes"}).channel({"mt","et","tt"}).AddSyst(cb, "CMS_htt_ff_norm_stat_$CHANNEL_$BIN_13TeV", "lnN", SystMap<channel, bin_id>::init
                                                                         ({"mt"}, {1}, 1.04)
                                                                         ({"mt"}, {2}, 1.03)
                                                                         ({"mt"}, {3}, 1.045)
@@ -728,7 +712,7 @@
                                                                         ({"tt"}, {3}, 1.05)
                                                                         );
         //jet fakes: syst norm: bin-correlated
-        cb.cp().process({"jetFakes"}).channel({"mt","et","tt"}).AddSyst(cb, "ff_norm_syst_$CHANNEL", "lnN", SystMap<channel, bin_id>::init
+        cb.cp().process({"jetFakes"}).channel({"mt","et","tt"}).AddSyst(cb, "CMS_htt_ff_norm_syst_$CHANNEL_13TeV", "lnN", SystMap<channel, bin_id>::init
                                                                         ({"mt"}, {1}, 1.065)
                                                                         ({"mt"}, {2}, 1.062)
                                                                         ({"mt"}, {3}, 1.078)
@@ -740,7 +724,7 @@
                                                                         ({"tt"}, {3}, 1.040)
                                                                         );
         //jet fakes: syst norm: bin-dependent
-        cb.cp().process({"jetFakes"}).channel({"mt","et","tt"}).AddSyst(cb, "ff_sub_syst_$CHANNEL_$BIN", "lnN", SystMap<channel, bin_id>::init
+        cb.cp().process({"jetFakes"}).channel({"mt","et","tt"}).AddSyst(cb, "CMS_htt_ff_sub_syst_$CHANNEL_$BIN_13TeV", "lnN", SystMap<channel, bin_id>::init
                                                                         ({"mt"}, {1}, 1.06)
                                                                         ({"mt"}, {2}, 1.04)
                                                                         ({"mt"}, {3}, 1.04)
