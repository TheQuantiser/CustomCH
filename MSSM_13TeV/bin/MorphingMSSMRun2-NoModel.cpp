--- conflicted
+++ resolved
@@ -77,14 +77,8 @@
     };
 
   cats["tt_13TeV"] = {
-<<<<<<< HEAD
-    {8, "tt_nobtag"},
-    {9, "tt_btag"}
-=======
     {8, "tt_nobtagnotwoprong"},
     {9, "tt_btagnotwoprong"}
-
->>>>>>> 9f9b0176
     };
   
   cats["mt_13TeV"] = {
