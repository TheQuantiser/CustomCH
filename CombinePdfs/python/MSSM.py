from HiggsAnalysis.CombinedLimit.PhysicsModel import *
import os
import ROOT
import math
import itertools

class MSSMHiggsModel(PhysicsModel):
    def __init__(self, modelname):
        PhysicsModel.__init__(self)
        # Define the known production and decay processes
        # These are strings we will look for in the process names to
        # determine the correct normalisation scaling
        self.ERAS = ['7TeV', '8TeV', '13TeV', '14TeV']
        # We can't add anything here that we're not actually going to have
        # loaded from the model files. Should integrate this into the options
        # somehow.
        eras = ['8TeV']
        self.modelname = modelname
        self.PROC_SETS = []
        self.PROC_SETS.append(
            ([ 'ggh', 'bbh' ], [ 'htautau' ], eras)
            )
        self.PROC_SETS.append(
            ([ 'ggH', 'bbH' ], [ 'Htautau' ], eras)
            )
        self.PROC_SETS.append(
            ([ 'ggA', 'bbA' ], [ 'Atautau' ], eras)
            )
        self.model = 'out.mhmax-mu+200-8TeV-tanbHigh-nnlo.root'
        
        
    def setPhysicsOptions(self, physOptions):
        """
        Options are: model.  
        """
        for po in physOptions:
            if po.startswith("model="): self.model = po.replace("model=", "")
            
    def setModelBuilder(self, modelBuilder):
        """We're not supposed to overload this method, but we have to because 
        this is our only chance to import things into the workspace while it
        is completely empty. This is primary so we can define some of our MSSM
        Higgs boson masses as functions instead of the free variables that would
        be imported later as dependents of the normalisation terms."""
        # First call the parent class implementation
        PhysicsModel.setModelBuilder(self, modelBuilder)
<<<<<<< HEAD
        #self.buildModel(os.environ['CMSSW_BASE']+'/src/auxiliaries/models/out.mhmax-mu+200-8TeV-tanbHigh-nnlo.root')
        self.buildModel(os.environ['CMSSW_BASE']+'/src/auxiliaries/models/'+self.model)
        
=======
        if self.modelname == "mhmax" : filename = 'out.mhmax-mu+200-8TeV-tanbHigh-nnlo.root'
        if self.modelname == "mhmodp" : filename = 'out.mhmodp-8TeV-tanbHigh-nnlo.root'
        if self.modelname == "mhmodm" : filename = 'out.mhmodm-8TeV-tanbHigh-nnlo.root'
        if self.modelname == "hMSSM" : filename = 'hMSSM_8TeV.root'
        self.buildModel(os.environ['CMSSW_BASE']+'/src/auxiliaries/models/'+filename)
>>>>>>> b09d024e

    def doHistFunc(self, name, hist, varlist, interpolate=1):
        "method to conveniently create a RooHistFunc from a TH1/TH2 input"
        dh = ROOT.RooDataHist('dh_%s'%name, 'dh_%s'%name, ROOT.RooArgList(*varlist), ROOT.RooFit.Import(hist))
        hfunc = ROOT.RooHistFunc(name, name, ROOT.RooArgSet(*varlist), dh)
        hfunc.setInterpolationOrder(interpolate)
        self.modelBuilder.out._import(hfunc, ROOT.RooFit.RecycleConflictNodes())
        return self.modelBuilder.out.function(name)

    def santanderMatching(self, h4f, h5f, mass = None):
        res = h4f.Clone()
        for x in xrange(1, h4f.GetNbinsX() + 1):
            for y in xrange(1, h4f.GetNbinsY() +1):
               mh = h4f.GetXaxis().GetBinCenter(x) if mass is None else mass.GetBinContent(x, y)
               t = math.log(mh / 4.92) - 2.
               fourflav = h4f.GetBinContent(x, y)
               fiveflav = h5f.GetBinContent(x, y)
               sigma = (1. / (1. + t)) * (fourflav + t * fiveflav)
               res.SetBinContent(x, y, sigma)
        return res
        

    def buildModel(self, filename):
        mA = ROOT.RooRealVar('mA', 'mA', 344., 90., 1000.)
        tanb = ROOT.RooRealVar('tanb', 'tanb', 9., 1., 60.)
        f = ROOT.TFile(filename)
        #Take care of different histogram names for hMSSM:
        if self.modelname is not 'hMSSM' :
            mH_str = "h_mH"
            mh_str = "h_mh"
            ggF_xsec_h_str = "h_ggF_xsec_h"
            ggF_xsec_H_str = "h_ggF_xsec_H"
            ggF_xsec_A_str = "h_ggF_xsec_A"
            bbH_4f_xsec_h_str = "h_bbH4f_xsec_h"
            bbH_4f_xsec_H_str = "h_bbH4f_xsec_H"
            bbH_4f_xsec_A_str = "h_bbH4f_xsec_A"
            bbH_xsec_h_str = "h_bbH_xsec_h"
            bbH_xsec_H_str = "h_bbH_xsec_H"
            bbH_xsec_A_str = "h_bbH_xsec_A"
            brtautau_h_str = "h_brtautau_h"
            brtautau_H_str = "h_brtautau_H"
            brtautau_A_str = "h_brtautau_A"
        else :
            mH_str = "m_H"
            mh_str = "m_h"
            ggF_xsec_h_str = "xs_gg_h"
            ggF_xsec_H_str = "xs_gg_H"
            ggF_xsec_A_str = "xs_gg_A"
            bbH_4f_xsec_h_str = "xs_bb4F_h"
            bbH_4f_xsec_H_str = "xs_bb4F_H"
            bbH_4f_xsec_A_str = "xs_bb4F_A"
            bbH_xsec_h_str = "xs_bb5F_h"
            bbH_xsec_H_str = "xs_bb5F_H"
            bbH_xsec_A_str = "xs_bb5F_A"
            brtautau_h_str = "br_h_tautau"
            brtautau_H_str = "br_H_tautau"
            brtautau_A_str = "br_A_tautau"
        
        mH = self.doHistFunc('mH', f.Get(mH_str), [mA, tanb])
        mh = self.doHistFunc('mh', f.Get(mh_str), [mA, tanb])
        ggF_xsec_h = self.doHistFunc('xsec_ggh_8TeV', f.Get(ggF_xsec_h_str), [mA, tanb])
        ggF_xsec_H = self.doHistFunc('xsec_ggH_8TeV', f.Get(ggF_xsec_H_str), [mA, tanb])
        ggF_xsec_A = self.doHistFunc('xsec_ggA_8TeV', f.Get(ggF_xsec_A_str), [mA, tanb])
        bbH_xsec_h = self.doHistFunc('xsec_bbh_8TeV', self.santanderMatching(f.Get(bbH_4f_xsec_h_str), f.Get(bbH_xsec_h_str), f.Get(mh_str)), [mA, tanb])
        bbH_xsec_H = self.doHistFunc('xsec_bbH_8TeV', self.santanderMatching(f.Get(bbH_4f_xsec_H_str), f.Get(bbH_xsec_H_str), f.Get(mH_str)), [mA, tanb])
        bbH_xsec_A = self.doHistFunc('xsec_bbA_8TeV', self.santanderMatching(f.Get(bbH_4f_xsec_A_str), f.Get(bbH_xsec_A_str)), [mA, tanb])
        brtautau_h = self.doHistFunc('br_htautau', f.Get(brtautau_h_str), [mA, tanb])
        brtautau_H = self.doHistFunc('br_Htautau', f.Get(brtautau_H_str), [mA, tanb])
        ggF_xsec_A = self.doHistFunc('br_Atautau', f.Get(brtautau_A_str), [mA, tanb])
        # Next step: creating theory uncertainties
        #  1) for each syst source build kappaHi and kappaLo TH1s by doing a *careful* divide
        #     between nominal and shifted TH2s => "kappa_hi_xsec_ggh_8TeV_scale"
        #  2) create nuisance parameter (QCD_scale_ggH?) and constraint. Like:
        #         def preProcessNuisances(self,nuisances):
        #           if self.add_bbH and not any(row for row in nuisances if row[0] == "QCDscale_bbH"):
        #               nuisances.append(("QCDscale_bbH",False, "param", [ "0", "1"], [] ) )
        #     --> probably have to create the param ourself first, preProcessNuisances doesn't
        #     happen until later (after doParametersOfInterest)
        #  3) create AsymPow and add to the norm product

    def doParametersOfInterest(self):
        """Create POI and other parameters, and define the POI set."""
        # print '>> In doParametersOfInterest, workspace contents:'
        self.modelBuilder.doVar("r[1,0,20]")
        self.modelBuilder.out.var('mA').setConstant(True)
        self.modelBuilder.out.var('tanb').setConstant(True)
        for proc_set in self.PROC_SETS:
            for (P, D, E) in itertools.product(*proc_set):
                # print (P, D, E)
                terms = ['xsec_%s_%s' % (P, E), 'br_%s'%D]
                terms += ['r']
                self.modelBuilder.factory_('prod::scaling_%s_%s_%s(%s)' % (P,D,E,','.join(terms)))
                self.modelBuilder.out.function('scaling_%s_%s_%s' % (P,D,E)).Print('')

        # self.modelBuilder.out.Print()
        self.modelBuilder.doSet('POI', 'r')

    def getHiggsProdDecMode(self, bin, process):
        """Return a triple of (production, decay, energy)"""
        P = ''
        D = ''
        if "_" in process: 
            (P, D) = process.split("_")
        else:
            raise RuntimeError, 'Expected signal process %s to be of the form PROD_DECAY' % process
        E = None
        for era in self.ERAS:
            if era in bin:
                if E: raise RuntimeError, "Validation Error: bin string %s contains multiple known energies" % bin
                E = era
        if not E:
                raise RuntimeError, 'Did not find a valid energy in bin string %s' % bin
        return (P, D, E)
        
    def getYieldScale(self,bin,process):
        if self.DC.isSignal[process]:
            (P, D, E) = self.getHiggsProdDecMode(bin, process)
            scaling = 'scaling_%s_%s_%s' % (P, D, E)
            print 'Scaling %s/%s as %s' % (bin, process, scaling)
            return scaling
        else:
            return 1

class BRChargedHiggs(PhysicsModel):
    def __init__(self):
        PhysicsModel.__init__(self)

    def doParametersOfInterest(self):
        """Create POI and other parameters, and define the POI set."""
        self.modelBuilder.doVar('BR[0,0,1]');

        self.modelBuilder.doSet('POI','BR')

        self.modelBuilder.factory_('expr::Scaling_HH("@0*@0", BR)')
        self.modelBuilder.factory_('expr::Scaling_WH("2 * (1-@0)*@0", BR)')
        #self.modelBuilder.factory_('expr::Scaling_tt("(1-@0)*(1-@0)", BR)')
        self.modelBuilder.factory_('expr::Scaling_tt("1 - (@0+@1)", Scaling_HH, Scaling_WH)')

        self.processScaling = { 'tt_ttHchHch':'HH', 'tt_ttHchW':'WH', 'tt':'tt' }

        # self.modelBuilder.out.Print()
        
    def getYieldScale(self,bin,process):
        for prefix, model in self.processScaling.iteritems():
            if process == prefix:
                print 'Scaling %s/%s as %s' % (bin, process, 'Scaling_'+model)
                return 'Scaling_'+model
        return 1




mhmax = MSSMHiggsModel("mhmax")
mhmodp = MSSMHiggsModel("mhmodp")
mhmodm = MSSMHiggsModel("mhmodm")
hMSSM = MSSMHiggsModel("hMSSM")
brChargedHiggs = BRChargedHiggs()
<|MERGE_RESOLUTION|>--- conflicted
+++ resolved
@@ -26,15 +26,17 @@
         self.PROC_SETS.append(
             ([ 'ggA', 'bbA' ], [ 'Atautau' ], eras)
             )
-        self.model = 'out.mhmax-mu+200-8TeV-tanbHigh-nnlo.root'
-        
-        
-    def setPhysicsOptions(self, physOptions):
-        """
-        Options are: model.  
-        """
-        for po in physOptions:
-            if po.startswith("model="): self.model = po.replace("model=", "")
+    #    self.model = 'out.mhmax-mu+200-8TeV-tanbHigh-nnlo.root'
+    #    self.era = '8TeV'
+        
+        
+    #def setPhysicsOptions(self, physOptions):
+    #    """
+    #    Options are: model.  
+    #    """
+    #    for po in physOptions:
+    #        if po.startswith("model="): self.model = po.replace("model=", "")
+    #        if po.startswith("era=") : self.era = po.replace("era=", "")
             
     def setModelBuilder(self, modelBuilder):
         """We're not supposed to overload this method, but we have to because 
@@ -44,17 +46,36 @@
         be imported later as dependents of the normalisation terms."""
         # First call the parent class implementation
         PhysicsModel.setModelBuilder(self, modelBuilder)
-<<<<<<< HEAD
-        #self.buildModel(os.environ['CMSSW_BASE']+'/src/auxiliaries/models/out.mhmax-mu+200-8TeV-tanbHigh-nnlo.root')
-        self.buildModel(os.environ['CMSSW_BASE']+'/src/auxiliaries/models/'+self.model)
-        
-=======
-        if self.modelname == "mhmax" : filename = 'out.mhmax-mu+200-8TeV-tanbHigh-nnlo.root'
-        if self.modelname == "mhmodp" : filename = 'out.mhmodp-8TeV-tanbHigh-nnlo.root'
-        if self.modelname == "mhmodm" : filename = 'out.mhmodm-8TeV-tanbHigh-nnlo.root'
-        if self.modelname == "hMSSM" : filename = 'hMSSM_8TeV.root'
+        if self.modelname == "mhmax_7TeV" : filename = 'out.mhmax-mu+200-7TeV-tanbHigh-nnlo.root'
+        if self.modelname == "mhmax_8TeV" : filename = 'out.mhmax-mu+200-8TeV-tanbHigh-nnlo.root'
+        if self.modelname == "mhmax_13TeV" : filename = 'newmhmax_mu200_13TeV.root'
+        if self.modelname == "mhmax_14TeV" : filename = 'newmhmax_mu200_14TeV.root'
+        if self.modelname == "mhmodp_7TeV" : filename = 'out.mhmodp-7TeV-tanbHigh-nnlo.root'
+        if self.modelname == "mhmodp_8TeV" : filename = 'out.mhmodp-8TeV-tanbHigh-nnlo.root'
+        if self.modelname == "mhmodp_13TeV" : filename = 'mhmodp_mu200_13TeV.root'
+        if self.modelname == "mhmodp_14TeV" : filename = 'mhmodp_mu200_14TeV.root'
+        if self.modelname == "mhmodm_7TeV" : filename = 'out.mhmodm-7TeV-tanbHigh-nnlo.root'
+        if self.modelname == "mhmodm_8TeV" : filename = 'out.mhmodm-8TeV-tanbHigh-nnlo.root'
+        if self.modelname == "mhmodm_13TeV" : filename = 'mhmodm_13TeV.root'
+        if self.modelname == "mhmodm_14TeV" : filename = 'mhmodm_14TeV.root'
+        if self.modelname == "lightstau_7TeV" : filename = 'out.lightstau1-7TeV-tanbHigh-nnlo.root'
+        if self.modelname == "lightstau_8TeV" : filename = 'out.lightstau1-8TeV-tanbHigh-nnlo.root'
+        if self.modelname == "lightstau_13TeV" : filename = 'lightstau1_13TeV.root'
+        if self.modelname == "lightstau_14TeV" : filename = 'lightstau1_14TeV.root'
+        if self.modelname == "lightstopmod_7TeV" : filename = 'out.lightstopmod-7TeV-tanbHigh-nnlo.root'
+        if self.modelname == "lightstopmod_8TeV" : filename = 'out.lightstopmod-8TeV-tanbHigh-nnlo.root'
+        if self.modelname == "lightstopmod_13TeV" : filename = 'lightstopmpd_13TeV.root'
+        if self.modelname == "lightstopmod_14TeV" : filename = 'lightstopmod_14TeV.root'
+        if self.modelname == "tauphobic_7TeV" : filename = 'out.tauphobic-7TeV-tanbAll-nnlo.root'
+        if self.modelname == "tauphobic_8TeV" : filename = 'out.tauphobic-8TeV-tanbAll-nnlo.root'
+        if self.modelname == "tauphobic_13TeV" : filename = 'tauphobic_13TeV.root'
+        if self.modelname == "tauphobic_14TeV" : filename = 'tauphobic_14TeV.root'
+        if self.modelname == "hMSSM_8TeV" : filename = 'hMSSM_8TeV.root'
+        if self.modelname == "hMSSM_13TeV" : filename = 'hMSSM_13TeV.root'
+        if self.modelname == "low-tb-high_8TeV" : filename = 'low-tb-high_8TeV.root'
+        if self.modelname == "low-tb-high_13TeV" : filename = 'low-tb-high_13TeV.root'
         self.buildModel(os.environ['CMSSW_BASE']+'/src/auxiliaries/models/'+filename)
->>>>>>> b09d024e
+        #self.buildModel(os.environ['CMSSW_BASE']+'/src/auxiliaries/models/'+self.model)
 
     def doHistFunc(self, name, hist, varlist, interpolate=1):
         "method to conveniently create a RooHistFunc from a TH1/TH2 input"
@@ -74,15 +95,29 @@
                fiveflav = h5f.GetBinContent(x, y)
                sigma = (1. / (1. + t)) * (fourflav + t * fiveflav)
                res.SetBinContent(x, y, sigma)
-        return res
-        
+        return res  
 
     def buildModel(self, filename):
         mA = ROOT.RooRealVar('mA', 'mA', 344., 90., 1000.)
         tanb = ROOT.RooRealVar('tanb', 'tanb', 9., 1., 60.)
         f = ROOT.TFile(filename)
-        #Take care of different histogram names for hMSSM:
-        if self.modelname is not 'hMSSM' :
+        #Take care of different histogram names: (May can be reduced if ultimately changed to 13TeV/14TeV)
+        if 'hMSSM' in self.modelname or 'low-tb-high' in self.modelname or '13TeV' in self.modelname or '14TeV' in self.modelname:
+            mH_str = "m_H"
+            mh_str = "m_h"
+            ggF_xsec_h_str = "xs_gg_h"
+            ggF_xsec_H_str = "xs_gg_H"
+            ggF_xsec_A_str = "xs_gg_A"
+            bbH_4f_xsec_h_str = "xs_bb4F_h"
+            bbH_4f_xsec_H_str = "xs_bb4F_H"
+            bbH_4f_xsec_A_str = "xs_bb4F_A"
+            bbH_xsec_h_str = "xs_bb5F_h"
+            bbH_xsec_H_str = "xs_bb5F_H"
+            bbH_xsec_A_str = "xs_bb5F_A"
+            brtautau_h_str = "br_h_tautau"
+            brtautau_H_str = "br_H_tautau"
+            brtautau_A_str = "br_A_tautau"
+        else :
             mH_str = "h_mH"
             mh_str = "h_mh"
             ggF_xsec_h_str = "h_ggF_xsec_h"
@@ -97,22 +132,7 @@
             brtautau_h_str = "h_brtautau_h"
             brtautau_H_str = "h_brtautau_H"
             brtautau_A_str = "h_brtautau_A"
-        else :
-            mH_str = "m_H"
-            mh_str = "m_h"
-            ggF_xsec_h_str = "xs_gg_h"
-            ggF_xsec_H_str = "xs_gg_H"
-            ggF_xsec_A_str = "xs_gg_A"
-            bbH_4f_xsec_h_str = "xs_bb4F_h"
-            bbH_4f_xsec_H_str = "xs_bb4F_H"
-            bbH_4f_xsec_A_str = "xs_bb4F_A"
-            bbH_xsec_h_str = "xs_bb5F_h"
-            bbH_xsec_H_str = "xs_bb5F_H"
-            bbH_xsec_A_str = "xs_bb5F_A"
-            brtautau_h_str = "br_h_tautau"
-            brtautau_H_str = "br_H_tautau"
-            brtautau_A_str = "br_A_tautau"
-        
+        print "TEST_________________", ggF_xsec_h_str
         mH = self.doHistFunc('mH', f.Get(mH_str), [mA, tanb])
         mh = self.doHistFunc('mh', f.Get(mh_str), [mA, tanb])
         ggF_xsec_h = self.doHistFunc('xsec_ggh_8TeV', f.Get(ggF_xsec_h_str), [mA, tanb])
@@ -206,9 +226,41 @@
 
 
 
-
-mhmax = MSSMHiggsModel("mhmax")
-mhmodp = MSSMHiggsModel("mhmodp")
-mhmodm = MSSMHiggsModel("mhmodm")
-hMSSM = MSSMHiggsModel("hMSSM")
+#7TeV
+mhmax_7TeV = MSSMHiggsModel("mhmax_7TeV")
+mhmodp_7TeV = MSSMHiggsModel("mhmodp_7TeV")
+mhmodm_7TeV = MSSMHiggsModel("mhmodm_7TeV")
+lightstau_7TeV = MSSMHiggsModel("lightstau_7TeV")
+lightstopmod_7TeV = MSSMHiggsModel("lightstopmod_7TeV")
+tauphobic_7TeV = MSSMHiggsModel("tauphobic_7TeV")
+
+#8TeV
+mhmax_8TeV = MSSMHiggsModel("mhmax_8TeV")
+mhmodp_8TeV = MSSMHiggsModel("mhmodp_8TeV")
+mhmodm_8TeV = MSSMHiggsModel("mhmodm_8TeV")
+lightstau_8TeV = MSSMHiggsModel("lightstau_8TeV")
+lightstopmod_8TeV = MSSMHiggsModel("lightstopmod_8TeV")
+tauphobic_8TeV = MSSMHiggsModel("tauphobic_8TeV")
+hMSSM_8TeV = MSSMHiggsModel("hMSSM_8TeV")
+lowtbhigh_8TeV = MSSMHiggsModel("low-tb-high_8TeV")
+
+#13TeV
+mhmax_13TeV = MSSMHiggsModel("mhmax_13TeV")
+mhmodp_13TeV = MSSMHiggsModel("mhmodp_13TeV")
+mhmodm_13TeV = MSSMHiggsModel("mhmodm_13TeV")
+lightstau_13TeV = MSSMHiggsModel("lightstau_13TeV")
+lightstopmod_13TeV = MSSMHiggsModel("lightstopmod_13TeV")
+tauphobic_13TeV = MSSMHiggsModel("tauphobic_13TeV")
+hMSSM_13TeV = MSSMHiggsModel("hMSSM_13TeV")
+lowtbhigh_13TeV = MSSMHiggsModel("low-tb-high_13TeV")
+
+#14TeV
+mhmax_14TeV = MSSMHiggsModel("mhmax_14TeV")
+mhmodp_14TeV = MSSMHiggsModel("mhmodp_14TeV")
+mhmodm_14TeV = MSSMHiggsModel("mhmodm_14TeV")
+lightstau_14TeV = MSSMHiggsModel("lightstau_14TeV")
+lightstopmod_14TeV = MSSMHiggsModel("lightstopmod_14TeV")
+tauphobic_14TeV = MSSMHiggsModel("tauphobic_14TeV")
+
+#BR Charged Higgs
 brChargedHiggs = BRChargedHiggs()
