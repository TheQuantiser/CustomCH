--- conflicted
+++ resolved
@@ -12,7 +12,6 @@
 git submodule update --init --recursive
 ```
 
-<<<<<<< HEAD
 Configure and build the project:
 
 ```
@@ -46,36 +45,6 @@
 ### Compatibility with CMSSW
 
 For backward support the previous CMSSW-based workflow remains available. The framework is compatible with the CMSSW 14_1_X and 11_3_X series releases and can still be placed in a CMSSW release area together with `HiggsAnalysis/CombinedLimit` and compiled with `scram b` following the recommendations of the combine developers.
-=======
-    cmsrel CMSSW_14_1_0_pre4
-    cd CMSSW_14_1_0_pre4/src
-    cmsenv
-    git clone https://github.com/cms-analysis/HiggsAnalysis-CombinedLimit.git HiggsAnalysis/CombinedLimit
-    # IMPORTANT: Checkout the recommended tag on the link above
-    git clone https://github.com/cms-analysis/CombineHarvester.git CombineHarvester
-    git checkout v3.0.0-pre1
-    mkdir build && cd build
-    cmake ..
-    cmake --build .
->>>>>>> 0024c7ef
-
-This project now uses CMake and no longer relies on `BuildFile.xml`.
-
-### Standalone dependency
-
-When building CombineHarvester outside of a CMSSW release, the
-`HiggsAnalysis/CombinedLimit` package is still required.  The sources can be
-retrieved either as a git submodule
-
-    git submodule add https://github.com/cms-analysis/HiggsAnalysis-CombinedLimit.git HiggsAnalysis/CombinedLimit
-
-or by downloading a release tarball from the
-[CombinedLimit GitHub releases](https://github.com/cms-analysis/HiggsAnalysis-CombinedLimit/releases)
-and unpacking it into `HiggsAnalysis/CombinedLimit`.
-
-The CMake build exports an option `USE_SYSTEM_COMBINEDLIMIT` which, when set to
-`ON`, will search for an existing system installation instead of building from
-the sources bundled with this repository.
 
 Previously this package contained some analysis-specific subpackages. These packages can now be found [here](https://gitlab.cern.ch/cms-hcg/ch-areas). If you would like a repository for your analysis package to be created in that group, please create an issue in the CombineHarvester repository stating the desired package name and your NICE username. Note: you are not obliged to store your analysis package in this central group.
 
