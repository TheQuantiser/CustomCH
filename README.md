--- conflicted
+++ resolved
@@ -19,7 +19,24 @@
     cmake ..
     cmake --build .
 
-<<<<<<< HEAD
+This project now uses CMake and no longer relies on `BuildFile.xml`.
+
+### Standalone dependency
+
+When building CombineHarvester outside of a CMSSW release, the
+`HiggsAnalysis/CombinedLimit` package is still required.  The sources can be
+retrieved either as a git submodule
+
+    git submodule add https://github.com/cms-analysis/HiggsAnalysis-CombinedLimit.git HiggsAnalysis/CombinedLimit
+
+or by downloading a release tarball from the
+[CombinedLimit GitHub releases](https://github.com/cms-analysis/HiggsAnalysis-CombinedLimit/releases)
+and unpacking it into `HiggsAnalysis/CombinedLimit`.
+
+The CMake build exports an option `USE_SYSTEM_COMBINEDLIMIT` which, when set to
+`ON`, will search for an existing system installation instead of building from
+the sources bundled with this repository.
+
 Previously this package contained some analysis-specific subpackages. These packages can now be found [here](https://gitlab.cern.ch/cms-hcg/ch-areas). If you would like a repository for your analysis package to be created in that group, please create an issue in the CombineHarvester repository stating the desired package name and your NICE username. Note: you are not obliged to store your analysis package in this central group.
 
 ## Python package
@@ -41,42 +58,4 @@
 ```
 pdg-round 26710 177
 ch-maketable limits.json table.txt
-```
-=======
-This project now uses CMake and no longer relies on `BuildFile.xml`.
-
-### Standalone dependency
-
-When building CombineHarvester outside of a CMSSW release, the
-`HiggsAnalysis/CombinedLimit` package is still required.  The sources can be
-retrieved either as a git submodule
-
-    git submodule add https://github.com/cms-analysis/HiggsAnalysis-CombinedLimit.git HiggsAnalysis/CombinedLimit
-
-or by downloading a release tarball from the
-[CombinedLimit GitHub releases](https://github.com/cms-analysis/HiggsAnalysis-CombinedLimit/releases)
-and unpacking it into `HiggsAnalysis/CombinedLimit`.
-
-The CMake build exports an option `USE_SYSTEM_COMBINEDLIMIT` which, when set to
-`ON`, will search for an existing system installation instead of building from
-the sources bundled with this repository.
-
-Previously this package contained some analysis-specific subpackages. These packages can now be found [here](https://gitlab.cern.ch/cms-hcg/ch-areas). If you would like a repository for your analysis package to be created in that group, please create an issue in the CombineHarvester repository stating the desired package name and your NICE username. Note: you are not obliged to store your analysis package in this central group.
-
-## Repository layout and `CH_BASE`
-
-Many of the standalone utilities and examples use the environment variable
-`CH_BASE` to locate input files. This variable should point to the root of the
-CombineHarvester repository. If it is not set, the tools will attempt to infer
-the location automatically. The expected default layout is
-
-```
-$CH_BASE/            # Clone of this repository
-$CH_BASE/CombineTools/input/
-$CH_BASE/../auxiliaries/     # Optional external data repository
-```
-
-In the examples the helper functions in `CombineTools/interface/PathTools.h`
-provide convenient access to these locations, e.g. `ch::paths::auxiliaries()`
-and `ch::paths::input()`.
->>>>>>> 979b04a4
+```